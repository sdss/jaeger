{
<<<<<<< HEAD
    "$schema": "http://json-schema.org/draft-07/schema#",
    "type": "object",
    "properties": {
        "config_file": { "type": "string" },
        "temperature": {
            "type": "array",
            "description": "Temperature measurements",
            "items": [
                { "title": "T1", "type": "number" },
                { "title": "T3", "type": "number" },
                { "title": "RTD1", "type": "number" },
                { "title": "RTD2", "type": "number" },
                { "title": "RTD3", "type": "number" },
                { "title": "RTD4", "type": "number" },
                { "title": "RTD6", "type": "number" },
                { "title": "RTD7", "type": "number" },
                { "title": "RTD8", "type": "number" },
                { "title": "RTD9", "type": "number" },
                { "title": "RTD10", "type": "number" },
                { "title": "RTD11", "type": "number" },
                { "title": "RTD12", "type": "number" }
            ]
        },
        "humidity": {
            "type": "array",
            "description": "Relative humidity measurements",
            "items": [
                { "title": "RH1", "type": "number" },
                { "title": "RH3", "type": "number" }
            ]
        },
        "voltage": {
            "type": "array",
            "description": "Power supply voltage measurements",
            "items": [
                { "title": "PV24_1", "type": "number" },
                { "title": "PV24_2", "type": "number" },
                { "title": "PV24_3", "type": "number" },
                { "title": "PV24_4", "type": "number" },
                { "title": "PV24_5", "type": "number" },
                { "title": "PV24_6", "type": "number" }
            ]
        },
        "flow": {
            "type": "array",
            "description": "Coolant flow measurements",
            "items": [
                { "title": "FLOW1", "type": "number" },
                { "title": "FLOW2", "type": "number" }
            ]
        },
        "pressure": {
            "type": "array",
            "description": "Coolant pressure measurements",
            "items": [
                { "title": "PRESSURE1", "type": "number" },
                { "title": "PRESSURE2", "type": "number" }
            ]
        },
        "fbi_led": {
            "type": "array",
            "description": "Integration spheres LED power",
            "items": [
                { "title": "LED1", "type": "number" },
                { "title": "LED2", "type": "number" },
                { "title": "LED3", "type": "number" },
                { "title": "LED4", "type": "number" }
            ]
        },
        "power_sextant": {
            "type": "array",
            "description": "Power supply relays",
            "items": [
                { "title": "PS1", "type": "boolean" },
                { "title": "PS2", "type": "boolean" },
                { "title": "PS3", "type": "boolean" },
                { "title": "PS4", "type": "boolean" },
                { "title": "PS5", "type": "boolean" },
                { "title": "PS6", "type": "boolean" }
            ]
        },
        "power_can": {
            "type": "array",
            "description": "CANNet module relays",
            "items": [
                { "title": "CM1", "type": "boolean" },
                { "title": "CM2", "type": "boolean" },
                { "title": "CM3", "type": "boolean" },
                { "title": "CM4", "type": "boolean" },
                { "title": "CM5", "type": "boolean" },
                { "title": "CM6", "type": "boolean" }
            ]
        },
        "power_sync": {
            "type": "array",
            "description": "SYNC line status",
            "items": [{ "title": "SYNC", "type": "boolean" }]
        },
        "power_gfa": {
            "type": "array",
            "description": "GFA power relays",
            "items": [
                { "title": "GFA1", "type": "boolean" },
                { "title": "GFA2", "type": "boolean" },
                { "title": "GFA3", "type": "boolean" },
                { "title": "GFA4", "type": "boolean" },
                { "title": "GFA5", "type": "boolean" },
                { "title": "GFA6", "type": "boolean" }
            ]
        },
        "power_nuc": {
            "type": "array",
            "description": "GFA NUC relays",
            "items": [
                { "title": "NUC1", "type": "boolean" },
                { "title": "NUC2", "type": "boolean" },
                { "title": "NUC3", "type": "boolean" },
                { "title": "NUC4", "type": "boolean" },
                { "title": "NUC5", "type": "boolean" },
                { "title": "NUC6", "type": "boolean" }
            ]
        },
        "fvc_temperature": {
            "type": "array",
            "description": "FVC temperature measurements",
            "items": [
                { "title": "RTD1", "type": "number" },
                { "title": "RTD2", "type": "number" },
                { "title": "RTD3", "type": "number" }
            ]
        },
        "fvc_power_nuc": {
            "type": "array",
            "description": "FVC NUC power",
            "items": [{ "title": "NUC", "type": "boolean" }]
        },
        "fvc_power_camera": {
            "type": "array",
            "description": "FVC camera power",
            "items": [{ "title": "FVC", "type": "boolean" }]
        },
        "fvc_led": {
            "type": "array",
            "description": "FVC LED power",
            "items": [{ "title": "LED1", "type": "number" }]
        },
        "move_time": { "type": "number" },
        "alive_at": { "type": "number" },
        "locked": { "type": "boolean" },
        "locked_by": {
            "type": "array",
            "items": {
                "type": "number"
            }
        },
        "folded": { "type": "boolean" },
        "n_positioners": { "type": "integer" },
        "positioner_status": {
            "type": "array",
            "items": [
                { "title": "positioner_id", "type": "integer" },
                { "title": "alpha", "type": "number" },
                { "title": "beta", "type": "number" },
                { "title": "bits", "type": "string" },
                { "title": "initialised", "type": "boolean" },
                { "title": "disabled", "type": "boolean" },
                { "title": "offline", "type": "boolean" },
                { "title": "bootloader", "type": "boolean" },
                { "title": "firmware", "type": "string" },
                { "title": "interface", "type": "integer" },
                { "title": "bus", "type": "integer" },
                {
                    "title": "n_trajectories",
                    "oneOf": [{ "type": "integer" }, { "constant": "?" }]
                }
            ]
        },
        "fps_status": {
            "type": "string"
        },
        "raw": {
            "type": "array",
            "items": [
                { "title": "command_id", "type": "integer" },
                { "title": "uid", "type": "integer" },
                { "title": "response_code", "type": "integer" },
                { "title": "data", "type": "string" }
            ]
        },
        "configuration_loaded": {
            "type": "array",
            "items": [
                { "title": "configuration_id", "type": "integer" },
                { "title": "design_id", "type": "integer" },
                { "title": "field_id", "type": "integer" },
                { "title": "ra_boresight", "type": "number" },
                { "title": "dec_boresight", "type": "number" },
                { "title": "position_angle", "type": "number" },
                { "title": "alt_boresight", "type": "number" },
                { "title": "az_boresight", "type": "number" },
                { "title": "summary_file", "type": "string" }
            ]
        },
        "fvc_filename": {
            "type": "string"
        },
        "fvc_rms": {
            "type": "number"
        },
        "fvc_deltarms": {
            "type": "number"
        },
        "snapshot": {
            "type": "string"
        },
        "configuration_snapshot": {
            "type": "string"
        },
        "kaiju_version": {
            "type": "string"
        },
        "coordio_version": {
            "type": "string"
        },
        "fps_calibrations_version": {
            "type": "string"
        },
        "chiller_temperature_value": {
            "type": "number"
        },
        "chiller_temperature_setpoint": {
            "type": "number"
        },
        "chiller_flow_value": {
            "type": "number"
        },
        "chiller_flow_setpoint": {
            "type": "number"
        },
        "trajectory_dump_file": {
            "type": "string"
        },
        "alert_gfa_temp_critical": { "type": "integer" },
        "alert_gfa_temp_warning": { "type": "integer" },
        "alert_ieb_temp_critical": { "type": "integer" },
        "alert_ieb_temp_warning": { "type": "integer" },
        "alert_robot_temp_critical": { "type": "integer" },
        "alert_robot_temp_warning": { "type": "integer" },
        "alert_fps_flow": { "type": "integer" },
        "alert_dew_point": { "type": "integer" },
        "alert_fluid_temperature": { "type": "integer" },
        "alert_chiller_dew_point": { "type": "integer" }
    },
    "additionalProperties": false
=======
  "$schema": "http://json-schema.org/draft-07/schema#",
  "type": "object",
  "properties": {
    "config_file": { "type": "string" },
    "temperature": {
      "type": "array",
      "description": "Temperature measurements",
      "items": [
        { "title": "T1", "type": "number" },
        { "title": "T3", "type": "number" },
        { "title": "RTD1", "type": "number" },
        { "title": "RTD2", "type": "number" },
        { "title": "RTD3", "type": "number" },
        { "title": "RTD4", "type": "number" },
        { "title": "RTD6", "type": "number" },
        { "title": "RTD7", "type": "number" },
        { "title": "RTD8", "type": "number" },
        { "title": "RTD9", "type": "number" },
        { "title": "RTD10", "type": "number" },
        { "title": "RTD11", "type": "number" },
        { "title": "RTD12", "type": "number" }
      ]
    },
    "humidity": {
      "type": "array",
      "description": "Relative humidity measurements",
      "items": [
        { "title": "RH1", "type": "number" },
        { "title": "RH3", "type": "number" }
      ]
    },
    "voltage": {
      "type": "array",
      "description": "Power supply voltage measurements",
      "items": [
        { "title": "PV24_1", "type": "number" },
        { "title": "PV24_2", "type": "number" },
        { "title": "PV24_3", "type": "number" },
        { "title": "PV24_4", "type": "number" },
        { "title": "PV24_5", "type": "number" },
        { "title": "PV24_6", "type": "number" }
      ]
    },
    "flow": {
      "type": "array",
      "description": "Coolant flow measurements",
      "items": [
        { "title": "FLOW1", "type": "number" },
        { "title": "FLOW2", "type": "number" }
      ]
    },
    "pressure": {
      "type": "array",
      "description": "Coolant pressure measurements",
      "items": [
        { "title": "PRESSURE1", "type": "number" },
        { "title": "PRESSURE2", "type": "number" }
      ]
    },
    "fbi_led": {
      "type": "array",
      "description": "Integration spheres LED power",
      "items": [
        { "title": "LED1", "type": "number" },
        { "title": "LED2", "type": "number" },
        { "title": "LED3", "type": "number" },
        { "title": "LED4", "type": "number" }
      ]
    },
    "power_sextant": {
      "type": "array",
      "description": "Power supply relays",
      "items": [
        { "title": "PS1", "type": "boolean" },
        { "title": "PS2", "type": "boolean" },
        { "title": "PS3", "type": "boolean" },
        { "title": "PS4", "type": "boolean" },
        { "title": "PS5", "type": "boolean" },
        { "title": "PS6", "type": "boolean" }
      ]
    },
    "power_can": {
      "type": "array",
      "description": "CANNet module relays",
      "items": [
        { "title": "CM1", "type": "boolean" },
        { "title": "CM2", "type": "boolean" },
        { "title": "CM3", "type": "boolean" },
        { "title": "CM4", "type": "boolean" },
        { "title": "CM5", "type": "boolean" },
        { "title": "CM6", "type": "boolean" }
      ]
    },
    "power_sync": {
      "type": "array",
      "description": "SYNC line status",
      "items": [{ "title": "SYNC", "type": "boolean" }]
    },
    "power_gfa": {
      "type": "array",
      "description": "GFA power relays",
      "items": [
        { "title": "GFA1", "type": "boolean" },
        { "title": "GFA2", "type": "boolean" },
        { "title": "GFA3", "type": "boolean" },
        { "title": "GFA4", "type": "boolean" },
        { "title": "GFA5", "type": "boolean" },
        { "title": "GFA6", "type": "boolean" }
      ]
    },
    "power_nuc": {
      "type": "array",
      "description": "GFA NUC relays",
      "items": [
        { "title": "NUC1", "type": "boolean" },
        { "title": "NUC2", "type": "boolean" },
        { "title": "NUC3", "type": "boolean" },
        { "title": "NUC4", "type": "boolean" },
        { "title": "NUC5", "type": "boolean" },
        { "title": "NUC6", "type": "boolean" }
      ]
    },
    "fvc_temperature": {
      "type": "array",
      "description": "FVC temperature measurements",
      "items": [
        { "title": "RTD1", "type": "number" },
        { "title": "RTD2", "type": "number" },
        { "title": "RTD3", "type": "number" }
      ]
    },
    "fvc_power_nuc": {
      "type": "array",
      "description": "FVC NUC power",
      "items": [{ "title": "NUC", "type": "boolean" }]
    },
    "fvc_power_camera": {
      "type": "array",
      "description": "FVC camera power",
      "items": [{ "title": "FVC", "type": "boolean" }]
    },
    "fvc_led": {
      "type": "array",
      "description": "FVC LED power",
      "items": [{ "title": "LED1", "type": "number" }]
    },
    "move_time": { "type": "number" },
    "alive_at": { "type": "number" },
    "locked": { "type": "boolean" },
    "locked_by": {
      "type": "array",
      "items": {
        "type": "number"
      }
    },
    "folded": { "type": "boolean" },
    "n_positioners": { "type": "integer" },
    "positioner_status": {
      "type": "array",
      "items": [
        { "title": "positioner_id", "type": "integer" },
        { "title": "alpha", "type": "number" },
        { "title": "beta", "type": "number" },
        { "title": "bits", "type": "string" },
        { "title": "initialised", "type": "boolean" },
        { "title": "disabled", "type": "boolean" },
        { "title": "offline", "type": "boolean" },
        { "title": "bootloader", "type": "boolean" },
        { "title": "firmware", "type": "string" },
        { "title": "interface", "type": "integer" },
        { "title": "bus", "type": "integer" },
        {
          "title": "n_trajectories",
          "oneOf": [{ "type": "integer" }, { "constant": "?" }]
        }
      ]
    },
    "fps_status": {
      "type": "string"
    },
    "raw": {
      "type": "array",
      "items": [
        { "title": "command_id", "type": "integer" },
        { "title": "uid", "type": "integer" },
        { "title": "response_code", "type": "integer" },
        { "title": "data", "type": "string" }
      ]
    },
    "configuration_loaded": {
      "type": "array",
      "items": [
        { "title": "configuration_id", "type": "integer" },
        { "title": "design_id", "type": "integer" },
        { "title": "field_id", "type": "integer" },
        { "title": "ra_boresight", "type": "number" },
        { "title": "dec_boresight", "type": "number" },
        { "title": "position_angle", "type": "number" },
        { "title": "alt_boresight", "type": "number" },
        { "title": "az_boresight", "type": "number" },
        { "title": "summary_file", "type": "string" },
        { "title": "cloned", "type": "boolean" }
      ]
    },
    "fvc_filename": {
      "type": "string"
    },
    "fvc_rms": {
      "type": "number"
    },
    "fvc_deltarms": {
      "type": "number"
    },
    "snapshot": {
      "type": "string"
    },
    "configuration_snapshot": {
      "type": "string"
    },
    "kaiju_version": {
      "type": "string"
    },
    "coordio_version": {
      "type": "string"
    },
    "fps_calibrations_version": {
      "type": "string"
    },
    "chiller_temperature_value": {
      "type": "number"
    },
    "chiller_temperature_setpoint": {
      "type": "number"
    },
    "chiller_flow_value": {
      "type": "number"
    },
    "chiller_flow_setpoint": {
      "type": "number"
    },
    "trajectory_dump_file": {
      "type": "string"
    },
    "alert_gfa_temp_critical": { "type": "integer" },
    "alert_gfa_temp_warning": { "type": "integer" },
    "alert_ieb_temp_critical": { "type": "integer" },
    "alert_ieb_temp_warning": { "type": "integer" },
    "alert_robot_temp_critical": { "type": "integer" },
    "alert_robot_temp_warning": { "type": "integer" },
    "alert_fps_flow": { "type": "integer" },
    "alert_dew_point": { "type": "integer" }
  },
  "additionalProperties": false
>>>>>>> 5605e992
}<|MERGE_RESOLUTION|>--- conflicted
+++ resolved
@@ -1,260 +1,4 @@
 {
-<<<<<<< HEAD
-    "$schema": "http://json-schema.org/draft-07/schema#",
-    "type": "object",
-    "properties": {
-        "config_file": { "type": "string" },
-        "temperature": {
-            "type": "array",
-            "description": "Temperature measurements",
-            "items": [
-                { "title": "T1", "type": "number" },
-                { "title": "T3", "type": "number" },
-                { "title": "RTD1", "type": "number" },
-                { "title": "RTD2", "type": "number" },
-                { "title": "RTD3", "type": "number" },
-                { "title": "RTD4", "type": "number" },
-                { "title": "RTD6", "type": "number" },
-                { "title": "RTD7", "type": "number" },
-                { "title": "RTD8", "type": "number" },
-                { "title": "RTD9", "type": "number" },
-                { "title": "RTD10", "type": "number" },
-                { "title": "RTD11", "type": "number" },
-                { "title": "RTD12", "type": "number" }
-            ]
-        },
-        "humidity": {
-            "type": "array",
-            "description": "Relative humidity measurements",
-            "items": [
-                { "title": "RH1", "type": "number" },
-                { "title": "RH3", "type": "number" }
-            ]
-        },
-        "voltage": {
-            "type": "array",
-            "description": "Power supply voltage measurements",
-            "items": [
-                { "title": "PV24_1", "type": "number" },
-                { "title": "PV24_2", "type": "number" },
-                { "title": "PV24_3", "type": "number" },
-                { "title": "PV24_4", "type": "number" },
-                { "title": "PV24_5", "type": "number" },
-                { "title": "PV24_6", "type": "number" }
-            ]
-        },
-        "flow": {
-            "type": "array",
-            "description": "Coolant flow measurements",
-            "items": [
-                { "title": "FLOW1", "type": "number" },
-                { "title": "FLOW2", "type": "number" }
-            ]
-        },
-        "pressure": {
-            "type": "array",
-            "description": "Coolant pressure measurements",
-            "items": [
-                { "title": "PRESSURE1", "type": "number" },
-                { "title": "PRESSURE2", "type": "number" }
-            ]
-        },
-        "fbi_led": {
-            "type": "array",
-            "description": "Integration spheres LED power",
-            "items": [
-                { "title": "LED1", "type": "number" },
-                { "title": "LED2", "type": "number" },
-                { "title": "LED3", "type": "number" },
-                { "title": "LED4", "type": "number" }
-            ]
-        },
-        "power_sextant": {
-            "type": "array",
-            "description": "Power supply relays",
-            "items": [
-                { "title": "PS1", "type": "boolean" },
-                { "title": "PS2", "type": "boolean" },
-                { "title": "PS3", "type": "boolean" },
-                { "title": "PS4", "type": "boolean" },
-                { "title": "PS5", "type": "boolean" },
-                { "title": "PS6", "type": "boolean" }
-            ]
-        },
-        "power_can": {
-            "type": "array",
-            "description": "CANNet module relays",
-            "items": [
-                { "title": "CM1", "type": "boolean" },
-                { "title": "CM2", "type": "boolean" },
-                { "title": "CM3", "type": "boolean" },
-                { "title": "CM4", "type": "boolean" },
-                { "title": "CM5", "type": "boolean" },
-                { "title": "CM6", "type": "boolean" }
-            ]
-        },
-        "power_sync": {
-            "type": "array",
-            "description": "SYNC line status",
-            "items": [{ "title": "SYNC", "type": "boolean" }]
-        },
-        "power_gfa": {
-            "type": "array",
-            "description": "GFA power relays",
-            "items": [
-                { "title": "GFA1", "type": "boolean" },
-                { "title": "GFA2", "type": "boolean" },
-                { "title": "GFA3", "type": "boolean" },
-                { "title": "GFA4", "type": "boolean" },
-                { "title": "GFA5", "type": "boolean" },
-                { "title": "GFA6", "type": "boolean" }
-            ]
-        },
-        "power_nuc": {
-            "type": "array",
-            "description": "GFA NUC relays",
-            "items": [
-                { "title": "NUC1", "type": "boolean" },
-                { "title": "NUC2", "type": "boolean" },
-                { "title": "NUC3", "type": "boolean" },
-                { "title": "NUC4", "type": "boolean" },
-                { "title": "NUC5", "type": "boolean" },
-                { "title": "NUC6", "type": "boolean" }
-            ]
-        },
-        "fvc_temperature": {
-            "type": "array",
-            "description": "FVC temperature measurements",
-            "items": [
-                { "title": "RTD1", "type": "number" },
-                { "title": "RTD2", "type": "number" },
-                { "title": "RTD3", "type": "number" }
-            ]
-        },
-        "fvc_power_nuc": {
-            "type": "array",
-            "description": "FVC NUC power",
-            "items": [{ "title": "NUC", "type": "boolean" }]
-        },
-        "fvc_power_camera": {
-            "type": "array",
-            "description": "FVC camera power",
-            "items": [{ "title": "FVC", "type": "boolean" }]
-        },
-        "fvc_led": {
-            "type": "array",
-            "description": "FVC LED power",
-            "items": [{ "title": "LED1", "type": "number" }]
-        },
-        "move_time": { "type": "number" },
-        "alive_at": { "type": "number" },
-        "locked": { "type": "boolean" },
-        "locked_by": {
-            "type": "array",
-            "items": {
-                "type": "number"
-            }
-        },
-        "folded": { "type": "boolean" },
-        "n_positioners": { "type": "integer" },
-        "positioner_status": {
-            "type": "array",
-            "items": [
-                { "title": "positioner_id", "type": "integer" },
-                { "title": "alpha", "type": "number" },
-                { "title": "beta", "type": "number" },
-                { "title": "bits", "type": "string" },
-                { "title": "initialised", "type": "boolean" },
-                { "title": "disabled", "type": "boolean" },
-                { "title": "offline", "type": "boolean" },
-                { "title": "bootloader", "type": "boolean" },
-                { "title": "firmware", "type": "string" },
-                { "title": "interface", "type": "integer" },
-                { "title": "bus", "type": "integer" },
-                {
-                    "title": "n_trajectories",
-                    "oneOf": [{ "type": "integer" }, { "constant": "?" }]
-                }
-            ]
-        },
-        "fps_status": {
-            "type": "string"
-        },
-        "raw": {
-            "type": "array",
-            "items": [
-                { "title": "command_id", "type": "integer" },
-                { "title": "uid", "type": "integer" },
-                { "title": "response_code", "type": "integer" },
-                { "title": "data", "type": "string" }
-            ]
-        },
-        "configuration_loaded": {
-            "type": "array",
-            "items": [
-                { "title": "configuration_id", "type": "integer" },
-                { "title": "design_id", "type": "integer" },
-                { "title": "field_id", "type": "integer" },
-                { "title": "ra_boresight", "type": "number" },
-                { "title": "dec_boresight", "type": "number" },
-                { "title": "position_angle", "type": "number" },
-                { "title": "alt_boresight", "type": "number" },
-                { "title": "az_boresight", "type": "number" },
-                { "title": "summary_file", "type": "string" }
-            ]
-        },
-        "fvc_filename": {
-            "type": "string"
-        },
-        "fvc_rms": {
-            "type": "number"
-        },
-        "fvc_deltarms": {
-            "type": "number"
-        },
-        "snapshot": {
-            "type": "string"
-        },
-        "configuration_snapshot": {
-            "type": "string"
-        },
-        "kaiju_version": {
-            "type": "string"
-        },
-        "coordio_version": {
-            "type": "string"
-        },
-        "fps_calibrations_version": {
-            "type": "string"
-        },
-        "chiller_temperature_value": {
-            "type": "number"
-        },
-        "chiller_temperature_setpoint": {
-            "type": "number"
-        },
-        "chiller_flow_value": {
-            "type": "number"
-        },
-        "chiller_flow_setpoint": {
-            "type": "number"
-        },
-        "trajectory_dump_file": {
-            "type": "string"
-        },
-        "alert_gfa_temp_critical": { "type": "integer" },
-        "alert_gfa_temp_warning": { "type": "integer" },
-        "alert_ieb_temp_critical": { "type": "integer" },
-        "alert_ieb_temp_warning": { "type": "integer" },
-        "alert_robot_temp_critical": { "type": "integer" },
-        "alert_robot_temp_warning": { "type": "integer" },
-        "alert_fps_flow": { "type": "integer" },
-        "alert_dew_point": { "type": "integer" },
-        "alert_fluid_temperature": { "type": "integer" },
-        "alert_chiller_dew_point": { "type": "integer" }
-    },
-    "additionalProperties": false
-=======
   "$schema": "http://json-schema.org/draft-07/schema#",
   "type": "object",
   "properties": {
@@ -505,8 +249,9 @@
     "alert_robot_temp_critical": { "type": "integer" },
     "alert_robot_temp_warning": { "type": "integer" },
     "alert_fps_flow": { "type": "integer" },
-    "alert_dew_point": { "type": "integer" }
+    "alert_dew_point": { "type": "integer" },
+    "alert_fluid_temperature": { "type": "integer" },
+    "alert_chiller_dew_point": { "type": "integer" }
   },
   "additionalProperties": false
->>>>>>> 5605e992
 }