--- conflicted
+++ resolved
@@ -238,11 +238,9 @@
         self._locked = False
         self.locked_by: List[int] = []
 
-<<<<<<< HEAD
         self.observatory = config["observatory"]
-=======
+
         self.disabled: set[int] = set([])
->>>>>>> 28372f8d
 
         if self.ieb is None or self.ieb is True:
             self.ieb = config["files"]["ieb_config"]
