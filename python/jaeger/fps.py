#!/usr/bin/env python
# -*- coding: utf-8 -*-
#
# @Author: José Sánchez-Gallego (gallegoj@uw.edu)
# @Date: 2018-09-06
# @Filename: fps.py
# @License: BSD 3-clause (http://www.opensource.org/licenses/BSD-3-Clause)

import asyncio
import os
import pathlib
import warnings

import astropy.table

from jaeger import config, log, maskbits
from jaeger.can import JaegerCAN
from jaeger.commands import Command, CommandID, send_trajectory
from jaeger.core.exceptions import FPSLockedError, JaegerUserWarning
from jaeger.positioner import Positioner
from jaeger.utils import bytes_to_int, get_qa_database
from jaeger.wago import WAGO


try:
    from sdssdb.peewee.sdss5db import targetdb
except ImportError:
    targetdb = False


__ALL__ = ['BaseFPS', 'FPS']


class BaseFPS(object):
    """A class describing the Focal Plane System.

    This class includes methods to read the layout and construct positioner
    objects and can be used by the real `FPS` class or the
    `~jaeger.testing.VirtualFPS`.

    Parameters
    ----------
    layout : str
        The layout describing the position of the robots on the focal plane.
        If `None`, the default layout will be used. Can be either a layout name
        to be recovered from the database, or a file path to the layout
        configuration.
    positioner_class : class
        The class to be used to create a new positioner. In principle this will
        be `.Positioner` but it may be different if the positioners are created
        for a `~jaeger.testing.VirtualFPS`.

    """

    def __init__(self, layout=None, positioner_class=Positioner):

        self._class_name = self.__class__.__name__

        self.layout = layout or config['fps']['default_layout']

        #: A list of `~jaeger.positioner.Positioner` instances associated with
        #: this `.FPS` instance.
        self.positioners = {}

        self._positioner_class = positioner_class

        # Loads the positioners from the layout
        self._load_layout(self.layout)

    def __getitem__(self, id):
        """Returns the positioner that correspond to ``id``."""

        return self.positioners[id]

    def _load_layout(self, layout):
        """Loads positioner information from a layout file or DB.

        Parameters
        ----------
        layout : `str` or `pathlib.Path`
            Either the path to a layout file or a string with the layout name
            to be retrieved from the database. If ``layout=None``, retrieves
            the default layout as defined in the config from the DB. If
            no DB is present and no layout file is provided, loads an empty
            layout to which connected positioners will be added but without
            spatial information.

        """

        if isinstance(layout, pathlib.Path) or os.path.exists(layout):

            log.info(f'{self._class_name}: reading layout from file {layout!s}.')

            data = astropy.table.Table.read(layout, format='ascii.no_header',
                                            names=['id', 'row', 'pos', 'x', 'y', 'type'])

            for row in data:
                if row['type'].lower() == 'fiducial':
                    continue
                self.add_positioner(row['id'], centre=(row['x'], row['y']))

            n_pos = len(self.positioners)

        elif targetdb:

            log.info(f'{self._class_name}: reading profile {layout!r} from database.')

            if not targetdb.database.connected:
                targetdb.database.connect()
            assert targetdb.database.connected, \
                f'{self._class_name}: database is not connected.'

            positioners_db = targetdb.Actuator.select().join(
                targetdb.FPSLayout).switch(targetdb.Actuator).join(
                    targetdb.ActuatorType).filter(
                        targetdb.FPSLayout.label == layout,
                        targetdb.ActuatorType.label == 'Robot')

            for pos in positioners_db:
                self.add_positioner(pos.id, centre=(pos.xcen, pos.ycen))

            n_pos = positioners_db.count()

        else:

            n_pos = 0
            warnings.warn('no layout was provided. Loading an empty FPS.',
                          JaegerUserWarning)

        log.debug(f'{self._class_name}: loaded positions for {n_pos} positioners.')

    def add_positioner(self, positioner_id, centre=(None, None)):
        """Adds a new positioner to the list, and checks for duplicates."""

        if positioner_id in self.positioners:
            raise ValueError(f'{self._class_name}: there is already a '
                             f'positioner in the list with positioner_id '
                             f'{positioner_id}.')

        self.positioners[positioner_id] = self._positioner_class(positioner_id, self,
                                                                 centre=centre)

        if self.qa_db:

            Positioner = self.qa_db.models['Positioner']

            # Check if the positioner exists.
            db_pos = Positioner.select().filter(Positioner.id == positioner_id).first()

            if not db_pos:
                new = True
                db_pos = Positioner(id=positioner_id)
            else:
                new = False

            db_pos.x_center = centre[0] or -999.
            db_pos.y_center = centre[1] or -999.

            db_pos.save(force_insert=new)

    def report_status(self):
        """Returns a dict with the position and status of each positioner."""

        status = {}

        for positioner in self.positioners.values():

            pos_status = positioner.status
            pos_firmware = positioner.firmware
            pos_alpha = positioner.alpha
            pos_beta = positioner.beta

            status[positioner.positioner_id] = {'position': [pos_alpha, pos_beta],
                                                'status': pos_status,
                                                'firmware': pos_firmware}

        try:
            status['devices'] = self.can.device_status
        except AttributeError:
            pass

        return status


class FPS(BaseFPS):
    """A class describing the Focal Plane System.

    Parameters
    ----------
    can : `.JaegerCAN` instance
        The CAN bus to use.
    layout : str
        The layout describing the position of the robots on the focal plane.
        If `None`, the default layout will be used. Can be either a layout name
        to be recovered from the database, or a file path to the layout
        configuration.
    can_profile : str or None
        The configuration profile for the CAN interface, or `None` to use the
        default one. Ignored if ``can`` is passed.
    wago : bool or .WAGO
        If `True`, connects the WAGO PLC controller.
    qa : bool or path
        A path to the database used to store QA information. If `True`, uses
        the value from ``config.files.qa_database``. If `False`, does not do
        any QA recording.
    loop : event loop or `None`
        The asyncio event loop. If `None`, uses `asyncio.get_event_loop` to
        get a valid loop.

    Examples
    --------
    After instantiating a new `.FPS` object it is necessary to call
    `~.FPS.initialise` to retrieve the positioner layout and the status of
    the connected positioners. Note that `~.FPS.initialise` is a coroutine
    which needs to be awaited ::

        >>> fps = FPS(can_profile='default')
        >>> await fps.initialise()
        >>> fps.positioners[4].status
        <Positioner (id=4, status='SYSTEM_INITIALIZATION|
        DISPLACEMENT_COMPLETED|ALPHA_DISPLACEMENT_COMPLETED|
        BETA_DISPLACEMENT_COMPLETED')>

    """

    def __init__(self, can=None, layout=None, can_profile=None,
                 wago=None, qa=None, loop=None):

        self.loop = loop or asyncio.get_event_loop()

        #: dict: The mapping between positioners and buses.
        self.positioner_to_bus = {}

        if isinstance(can, JaegerCAN):
            #: The `.JaegerCAN` instance that serves as a CAN bus interface.
            self.can = can
        else:
            try:
                self.can = JaegerCAN.from_profile(can_profile, loop=loop)
            except ConnectionRefusedError:
                raise

        #: .WAGO: The WAGO PLC system that controls the FPS.
        self.wago = None

<<<<<<< HEAD
        self._locked = False
=======
        if wago is None:
            wago = config['fps']['wago']

        if isinstance(wago, WAGO):
            self.wago = wago
        elif wago is True:
            self.wago = WAGO.from_config()
        else:
            self.wago = False

        if qa is None:
            qa = config['fps']['qa']

        if qa is True:
            self.qa_db = get_qa_database(config['files']['qa_database'])
        elif qa is False:
            self.qa_db = None
        else:
            self.qa_db = get_qa_database(qa)
>>>>>>> ab2629ad

        super().__init__(layout=layout)

    async def _get_positioner_bus_map(self):
        """Creates the positioner-to-bus map.

        Only relevant if the bus interface is multichannel/multibus.

        """

        if len(self.can.interfaces) == 1 and not self.can.multibus:
            self._is_multibus = False
            return

        self._is_multibus = True

        id_cmd = self.send_command(CommandID.GET_ID)
        await id_cmd

        # Parse the replies
        for reply in id_cmd.replies:
            self.positioner_to_bus[reply.positioner_id] = (reply.message.interface,
                                                           reply.message.bus)

    def send_command(self, command, positioner_id=0, data=[],
                     interface=None, bus=None, broadcast=False,
                     silent_on_conflict=False, override=False,
                     safe=False, **kwargs):
        """Sends a command to the bus.

        Parameters
        ----------
        command : str, int, .CommandID or .Command
            The ID of the command, either as the integer value, a string,
            or the `.CommandID` flag. Alternatively, the `.Command` to send.
        positioner_id : int
            The positioner ID to command, or zero for broadcast.
        data : bytearray
            The bytes to send.
        interface : int
            The index in the interface list for the interface to use. Only
            relevant in case of a multibus interface. If `None`, the positioner
            to bus map will be used.
        bus : int
            The bus within the interface to be used. Only relevant in case of
            a multibus interface. If `None`, the positioner to bus map will
            be used.
        broadcast : bool
            If `True`, sends the command to all the buses.
        silent_on_conflict : bool
            If set, does not issue a warning if at the time of queuing this
            command there is already a command for the same positioner id
            running. This is useful for example for poller when we change the
            delay and the previous command is still running. In those cases
            this option avoids annoying messages.
        override : bool
            If another instance of this command_id with the same positioner_id
            is running, cancels it and schedules this one immediately.
            Otherwise the command is queued until the first one finishes.
        safe : bool
            Whether the command is safe to send to a locked `.FPS`.
        kwargs : dict
            Extra arguments to be passed to the command.

        """

        if not isinstance(command, Command):
            command_flag = CommandID(command)
            CommandClass = command_flag.get_command()

            command = CommandClass(positioner_id=positioner_id,
                                   loop=self.loop, data=data, **kwargs)

        command_name = command.name

        if self.locked:
            if command.safe or safe:
                warnings.warn(f'FPS is locked but {command_name} is safe.',
                              JaegerUserWarning)
            else:
                raise FPSLockedError('unlock the FPS before sending commands.')

        if command.status.is_done:
            log.error(f'{command_name, positioner_id}: trying to send a done command.')
            return False

        command._override = override
        command._silent_on_conflict = silent_on_conflict

        # By default a command will be sent to all interfaces and buses.
        # Normally we want to set the interface and bus to which the command
        # will be sent.
        if not broadcast:
            self.set_interface(command, bus=bus, interface=interface)

        self.can.command_queue.put_nowait(command)
        log.debug(f'{command_name, positioner_id}: added command to CAN processing queue.')

        return command

    def set_interface(self, command, interface=None, bus=None):
        """Sets the interface and bus to which to send a command."""

        # Don't do anything if the interface is not multibus
        if not self._is_multibus or command.positioner_id == 0:
            return

        if bus or interface:
            command._interface = interface
            command._bus = bus
            return

        interface, bus = self.positioner_to_bus[command.positioner_id]

        command._interface = interface
        command._bus = bus

        return

<<<<<<< HEAD
    @property
    def locked(self):
        """Returns `True` if the `.FPS` is locked."""

        return self._locked

    def lock(self, abort_trajectories=True):
        """Locks the `.FPS` and prevents commands to be sent.

        Parameters
        ----------
        abort_trajectories : bool
            Whether to abort trajectories when locking.

        """

        warnings.warn('locking FPS.', JaegerUserWarning)
        self._locked = True

        if abort_trajectories:
            self.abort_trajectory()

    def unlock(self, force=False):
        """Unlocks the `.FPS` if all collisions have been resolved."""

        for positioner in self.positioners.values():
            if positioner.collision:
                self._locked = True
                log.error('cannot unlock the FPS until all '
                          'the collisions have been cleared.')
                return False

        self._locked = False

        return True

    async def initialise(self):
        """Initialises all positioners."""
=======
    async def initialise(self, allow_unknown=True):
        """Initialises all positioners with status and firmware version.
>>>>>>> ab2629ad

        Parameters
        ----------
        allow_unknown : bool
            If `True`, allows to add positioners that are connected but not
            in the layout.

        """

        unknwon_positioners = []

        # Start by initialising the WAGO.
        if self.wago:

            try:
                await self.wago.connect()
                log.info(f'WAGO connected on host {self.wago.client.host}')
            except RuntimeError as ee:
                log.error(f'failed to initialise WAGO: {ee}')

        # Get the positioner-to-bus map
        await self._get_positioner_bus_map()

        # Resets all positioner
        for positioner in self.positioners.values():
            await positioner.reset()

        if len(self.positioners) > 0:
            n_expected_positioners = len(self.positioners)
        else:
            n_expected_positioners = None

        get_status_command = self.send_command(CommandID.GET_STATUS,
                                               positioner_id=0,
                                               timeout=2,
                                               n_positioners=n_expected_positioners)
        get_firmware_command = self.send_command(CommandID.GET_FIRMWARE_VERSION,
                                                 positioner_id=0,
                                                 timeout=2,
                                                 n_positioners=n_expected_positioners)

        await asyncio.gather(get_status_command, get_firmware_command)

        if get_status_command.status.failed or get_firmware_command.status.failed:
            log.error('failed retrieving status or firmware version.')
            return False

        # Loops over each reply and set the positioner status to OK. If the
        # positioner was not in the list, adds it. Checks how many positioner
        # did not reply.
        for status_reply in get_status_command.replies:

            positioner_id = status_reply.positioner_id
            command_id = status_reply.command_id
            command_name = command_id.name
            response_code = status_reply.response_code

            if positioner_id not in self.positioners:
                if allow_unknown:
                    unknwon_positioners.append(positioner_id)
                    self.add_positioner(positioner_id)
                else:
                    log.error(f'found positioner with ID={positioner_id} '
                              'that is not in the layout.')
                    return False

            positioner = self.positioners[positioner_id]

            try:
                positioner.firmware = get_firmware_command.get_firmware(positioner_id)
            except ValueError:
                warnings.warn(
                    f'({get_firmware_command.command_id.name}, {positioner_id}): '
                    'did not receive a reply. Skipping positioner.',
                    JaegerUserWarning)
                continue

            status_int = int(bytes_to_int(status_reply.data))

            if positioner.is_bootloader():
                status = maskbits.BootloaderStatus(status_int)
                # Need to change the default maskbit flag and initial value
                # to BootloaderStatus and BootloaderStatus.UNKNOWN
                positioner.flags = maskbits.BootloaderStatus
                positioner.status = maskbits.BootloaderStatus.UNKNOWN
            else:
                status = maskbits.PositionerStatus(status_int)

            if positioner_id in self.positioners:
                if response_code == maskbits.ResponseCode.COMMAND_ACCEPTED:
                    positioner.status = status
                else:
                    warnings.warn(f'({command_name}, {positioner_id}): responded '
                                  f' with response code {response_code.name!r}',
                                  JaegerUserWarning)
            else:
                warnings.warn(f'({command_name}, {positioner_id}): replied but '
                              f'if not in the layout. Skipping it.',
                              JaegerUserWarning)
                continue

        if len(unknwon_positioners) > 0:
            warnings.warn(f'found {len(unknwon_positioners)} unknown positioners '
                          f'with IDs {sorted(unknwon_positioners)!r}. '
                          'They have been added to the layout.', JaegerUserWarning)

        n_did_not_reply = len([pos for pos in self.positioners
                               if self[pos].status == maskbits.PositionerStatus.UNKNOWN])

        if n_did_not_reply > 0:
            warnings.warn(f'{n_did_not_reply} positioners did not respond to '
                          f'{CommandID.GET_STATUS.name!r}', JaegerUserWarning)

        n_non_initialised = len([pos for pos in self.positioners
                                 if (self[pos].status != maskbits.PositionerStatus.UNKNOWN and
                                     not self[pos].initialised)])

        if n_non_initialised > 0:
            warnings.warn(f'{n_non_initialised} positioners responded but have '
                          'not been initialised.', JaegerUserWarning)

        if self.locked:
            log.info('FPS is locked. Trying to unlock it.')
            if not self.unlock():
                log.error('FPS cannot be unlocked. Initialisation failed.')
                return False
            else:
                log.info('FPS unlocked successfully.')

        initialise_cmds = [positioner.initialise()
                           for positioner in self.positioners.values()
                           if positioner.status != maskbits.PositionerStatus.UNKNOWN]
        results = await asyncio.gather(*initialise_cmds)

        if False in results:
            log.error('some positioners failed to initialise.')
            return False

        return True

    async def update_status(self, positioners=None, timeout=1):
        """Update statuses for all positioners.

        Parameters
        ----------
        positioners : `list`
            The list of positioners to update. If `None`, update all
            positioners.
        timeout : float
            How long to wait before timing out the command.

        """

        if positioners is None:
            positioners = list(self.positioners.keys())

        await asyncio.gather(
            *[self.positioners[pid].update_status(timeout=timeout)
              for pid in positioners], loop=self.loop)

    async def start_pollers(self, poller='all'):
        """Starts the pollers for all valid positioners.

        Parameters
        ----------
        poller : str
            Either ``'position'`` or ``'status'`` to start the position or
            status pollers, or ``'all'`` to start both.

        """

        await asyncio.gather(*[positioner.start_pollers(poller=poller)
                               for positioner in self.positioners.values()
                               if positioner.initialised])

    async def stop_pollers(self, poller='all'):
        """Stops the pollers for all valid positioners.

        Parameters
        ----------
        poller : str
            Either ``'position'`` or ``'status'`` to start the position or
            status pollers, or ``'all'`` to start both.

        """

        await asyncio.gather(*[positioner.stop_pollers(poller=poller)
                               for positioner in self.positioners.values()
                               if positioner.initialised])

    async def abort_trajectory(self, positioners=None, timeout=1):
        """Sends ``STOP_TRAJECTORY`` to all positioners.

        Parameters
        ----------
        positioners : `list`
            The list of positioners to abort. If `None`, abort all positioners.
        timeout : float
            How long to wait before timing out the command.

        """

        if positioners is None:
            await self.send_command('STOP_TRAJECTORY', positioner_id=0,
                                    timeout=timeout)
            return

        await asyncio.gather(
            *[self.send_command('STOP_TRAJECTORY', positioner_id=pid,
                                timeout=timeout)
              for pid in positioners], loop=self.loop)

    async def send_trajectory(self, *args, **kwargs):
        """Sends a set of trajectories to the positioners.

        See the documentation for `.send_trajectory`.

        """

        return await send_trajectory(self, *args, **kwargs)

    def abort(self):
        """Aborts trajectories and stops positioners."""

        cmd = self.send_command(CommandID.STOP_TRAJECTORY, positioner_id=0)
        return asyncio.create_task(cmd)

    async def send_to_all(self, command, positioners=None, data=None):
        """Sends a command to multiple positioners and awaits completion.

        Parameters
        ----------
        command : str, int, .CommandID or .Command
            The ID of the command, either as the integer value, a string,
            or the `.CommandID` flag. Alternatively, the `.Command` to send.
        positioners : list
            The list of ``positioner_id`` of the positioners to command. If
            `None`, sends the command to all the positioners in the FPS.
        data : list
            The payload to send. If `None`, no payload is sent. If the value
            is a list with a single value, the same payload is sent to all
            the positioners. Otherwise the list length must match the number
            of positioners.

        Returns
        -------
        commands : `list`
            A list with the command instances executed.

        """

        positioners = positioners or list(self.positioners.keys())

        if data is None or len(data) == 1:
            commands = [self.send_command(command, positioner_id=positioner_id)
                        for positioner_id in positioners]
        else:
            commands = [self.send_command(command, positioner_id=positioner_id,
                                          data=data[ii])
                        for ii, positioner_id in enumerate(positioners)]

        results = await asyncio.gather(*commands, return_exceptions=True)

        if any([isinstance(rr, FPSLockedError) for rr in results]):
            raise FPSLockedError('one or more of the commands failed because '
                                 'the FPS is locked.')

        return commands

    async def shutdown(self):
        """Stops pollers and shuts down all remaining tasks."""

        log.info('stopping all pollers.')

        await self.stop_pollers()

        await asyncio.sleep(1)

        log.info('cancelling all pending tasks and shutting down.')

        tasks = [task for task in asyncio.all_tasks(loop=self.loop)
                 if task is not asyncio.current_task(loop=self.loop)]
        list(map(lambda task: task.cancel(), tasks))

        await asyncio.gather(*tasks, return_exceptions=True)

        self.loop.stop()<|MERGE_RESOLUTION|>--- conflicted
+++ resolved
@@ -240,12 +240,11 @@
             except ConnectionRefusedError:
                 raise
 
+        self._locked = False
+
         #: .WAGO: The WAGO PLC system that controls the FPS.
         self.wago = None
 
-<<<<<<< HEAD
-        self._locked = False
-=======
         if wago is None:
             wago = config['fps']['wago']
 
@@ -265,7 +264,6 @@
             self.qa_db = None
         else:
             self.qa_db = get_qa_database(qa)
->>>>>>> ab2629ad
 
         super().__init__(layout=layout)
 
@@ -385,7 +383,6 @@
 
         return
 
-<<<<<<< HEAD
     @property
     def locked(self):
         """Returns `True` if the `.FPS` is locked."""
@@ -422,12 +419,8 @@
 
         return True
 
-    async def initialise(self):
-        """Initialises all positioners."""
-=======
     async def initialise(self, allow_unknown=True):
         """Initialises all positioners with status and firmware version.
->>>>>>> ab2629ad
 
         Parameters
         ----------
