#!/usr/bin/env python
# -*- coding: utf-8 -*-
#
# @Author: José Sánchez-Gallego (gallegoj@uw.edu)
# @Date: 2018-08-27
# @Filename: status.py
# @License: BSD 3-clause (http://www.opensource.org/licenses/BSD-3-Clause)
<<<<<<< HEAD
#
# @Last modified by: José Sánchez-Gallego (gallegoj@uw.edu)
# @Last modified time: 2019-07-06 20:36:17
=======
>>>>>>> fdeaa67e


import numpy

from jaeger.commands import Command, CommandID
from jaeger.maskbits import PositionerStatus
from jaeger.utils import bytes_to_int, motor_steps_to_angle


__ALL__ = ['GetID', 'GetStatus']


class GetID(Command):
    """Commands the positioners to reply with their positioner id."""

    command_id = CommandID.GET_ID
    broadcastable = True
    timeout = 1
    safe = True

    def get_ids(self):
        """Returns a list of positioners that replied back."""

        return [reply.positioner_id for reply in self.replies]


class GetStatus(Command):
    """Gets the status bits for the positioner."""

    command_id = CommandID.GET_STATUS
    broadcastable = True
    safe = True

    def get_positioner_status(self):
        """Returns the `~.maskbit.PositionerStatus` flag for each reply."""

        return [PositionerStatus(bytes_to_int(reply.data))
                for reply in self.replies]


class GetActualPosition(Command):
    """Gets the current position of the alpha and beta arms."""

    command_id = CommandID.GET_ACTUAL_POSITION
    broadcastable = False
    safe = True

    def get_positions(self):
        """Returns the positions of alpha and beta in degrees.

        Raises
        ------
        ValueError
            If no reply has been received or the data cannot be parsed.

        """

        if len(self.replies) == 0:
            raise ValueError('no positioners have replied to this command.')

        data = self.replies[0].data

        beta = bytes_to_int(data[4:])
        alpha = bytes_to_int(data[0:4])

        return numpy.array(motor_steps_to_angle(alpha, beta))<|MERGE_RESOLUTION|>--- conflicted
+++ resolved
@@ -5,13 +5,6 @@
 # @Date: 2018-08-27
 # @Filename: status.py
 # @License: BSD 3-clause (http://www.opensource.org/licenses/BSD-3-Clause)
-<<<<<<< HEAD
-#
-# @Last modified by: José Sánchez-Gallego (gallegoj@uw.edu)
-# @Last modified time: 2019-07-06 20:36:17
-=======
->>>>>>> fdeaa67e
-
 
 import numpy
 
