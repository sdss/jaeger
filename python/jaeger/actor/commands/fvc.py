#!/usr/bin/env python
# -*- coding: utf-8 -*-
#
# @Author: José Sánchez-Gallego (gallegoj@uw.edu)
# @Date: 2021-07-27
# @Filename: fvc.py
# @License: BSD 3-clause (http://www.opensource.org/licenses/BSD-3-Clause)

from __future__ import annotations

from typing import TYPE_CHECKING, Optional, cast

import click

from drift import DriftError, Relay

from jaeger import config
from jaeger.exceptions import FVCError
from jaeger.fvc import FVC
from jaeger.ieb import FVC as FVC_IEB
from jaeger.target.configuration import ManualConfiguration
from jaeger.utils import run_in_executor

from . import jaeger_parser


if TYPE_CHECKING:
    from clu import Command

    from jaeger import FPS
    from jaeger.actor import JaegerActor, JaegerCommandType
    from jaeger.target.configuration import BaseConfiguration


__all__ = ["fvc_parser"]


@jaeger_parser.group(name="fvc")
def fvc_parser():
    """Commands to command the FVC."""

    pass


@fvc_parser.command()
@click.argument("EXPOSURE-TIME", default=None, type=float, required=False)
async def expose(
    command: Command[JaegerActor],
    fps: FPS,
    exposure_time: Optional[float] = None,
):
    """Takes an exposure with the FVC."""

    exposure_time = exposure_time or config["fvc"]["exposure_time"]
    assert isinstance(exposure_time, float)

    command.info("Taking FVC exposure with fliswarm.")

    fvc = FVC(config["observatory"])

    try:
        fvc.set_command(command)
        filename = await fvc.expose(exposure_time=exposure_time)
    except FVCError as err:
        return command.fail(error=f"Failed taking FVC exposure: {err}")

    return command.finish(fvc_filename=str(filename))


@fvc_parser.command(cancellable=True)
@click.option(
    "--exposure-time",
    type=float,
    help="Exposure time.",
)
@click.option(
    "--fbi-level",
    type=float,
    help="FBI LED levels.",
)
@click.option(
    "--one",
    is_flag=True,
    help="Only runs one FVC correction iteration.",
)
@click.option(
    "--max-iterations",
    type=int,
    help="Maximum number of iterations.",
)
@click.option(
    "--stack",
    type=int,
    default=1,
    help="Number of FVC image to stack.",
)
@click.option(
    "--plot/--no-plot",
    default=True,
    help="Generate and save plots.",
)
@click.option(
    "--apply/--no-apply",
    default=True,
    help="Apply corrections.",
)
@click.option(
    "-m",
    "--max-correction",
    type=float,
    help="Maximum correction allowed, in degrees.",
)
@click.option(
    "--target-90-percentile",
    type=float,
    help="90% percentile target, in microns, at which to stop iterating.",
)
@click.option(
    "-k",
    type=float,
    help="Proportional term of the correction.",
)
@click.option(
    "--centroid-method",
    type=click.Choice(["nudge", "simple", "winpos", "sep", "zbplus", "zbminus"]),
    help="The centroid method used to extract sources.",
)
@click.option(
    "--use-invkin/--no-use-invkin",
    default=True,
    help="Use new inverse kinnematics.",
)
@click.option(
    "--no-write-summary",
    is_flag=True,
    help="Does not try to write a confSummaryF file.",
)
async def loop(command: Command[JaegerActor], fps: FPS, **kwargs):
    """Executes the FVC correction loop.

    This routine will turn the FBI LEDs on, take FVC exposures, process them,
    calculate the offset correction and applies them. Loops until the desided
    convergence is achieved.

    """

    result = await take_fvc_loop(
        command,
        fps,
        configuration=fps.configuration,
        **kwargs,
    )

    if result is True:
        return command.finish()
    else:
        return command.fail("The FVC loop failed.")


@fvc_parser.command()
async def status(command: Command[JaegerActor], fps: FPS):
    """Reports the status of the FVC."""

    fvc_ieb = FVC_IEB.create()

    try:
        status = {}
        categories = fvc_ieb.get_categories()
        for category in sorted(categories):
            cat_data = await fvc_ieb.read_category(category)
            status[category] = []
            for cd in cat_data:
                value = cat_data[cd][0]
                if value == "closed":
                    value = True
                elif value == "open":
                    value = False
                else:
                    value = round(value, 1)
                status[category].append(value)

        command.finish(status)

    except DriftError:
        return command.fail(error="FVC IEB is unavailable or failed to connect.")


async def _power_device(device: str, mode: str):
    """Power on/off the device."""

    fvc_ieb = FVC_IEB.create()

    dev: Relay = cast(Relay, fvc_ieb.get_device(device))
    if mode == "on":
        await dev.close()
    else:
        await dev.open()


async def _execute_on_off_command(
    command: Command[JaegerActor], device: str, mode: str
):
    """Executes the on/off command."""

    mode = mode.lower()

    try:
        await _power_device(device, mode)
        command.info(text=f"{device} is now {mode}.")
    except DriftError:
        return command.fail(error=f"Failed to turn {device} {mode}.")

    await command.send_command("jaeger", "fvc status")

    return command.finish()


@fvc_parser.command()
@click.argument("MODE", type=click.Choice(["on", "off"], case_sensitive=False))
async def camera(command: Command[JaegerActor], fps: FPS, mode: str):
    """Turns camera on/off."""

    await _execute_on_off_command(command, "FVC", mode)


@fvc_parser.command()
@click.argument("MODE", type=click.Choice(["on", "off"], case_sensitive=False))
async def NUC(command: Command[JaegerActor], fps: FPS, mode: str):
    """Turns NUC on/off."""

    await _execute_on_off_command(command, "NUC", mode)


@fvc_parser.command()
@click.argument("LEVEL", type=int)
async def led(command: Command[JaegerActor], fps: FPS, level: int):
    """Sets the level of the FVC LED."""

    fvc_ieb = FVC_IEB.create()
    led = fvc_ieb.get_device("LED1")

    raw_value = 32 * int(1023 * (level / 100))
    await led.write(raw_value)

    await command.send_command("jaeger", "fvc status")

    return command.finish()


@fvc_parser.command()
async def snapshot(command: JaegerCommandType, fps: FPS):
    """Takes an FPS snapshot with the FVC. Roughly equivalent to fvc loop --no-apply."""

    # Create a configuration from positions but don't make it active in the FPS.
    positions = fps.get_positions_dict()
    configuration = ManualConfiguration.create_from_positions(positions)

    result = await take_fvc_loop(
        command,
        fps,
        apply=False,
        configuration=configuration,
        no_write_summary=True,
    )

    return command.finish() if result is True else command.fail()


async def take_fvc_loop(
    command: JaegerCommandType,
    fps: FPS,
    exposure_time: float | None = None,
    fbi_level: float | None = None,
    one: bool = False,
    max_iterations: int | None = None,
    stack: int = 3,
    plot: bool = True,
    apply: bool = True,
    max_correction: float | None = None,
    target_90_percentile: float | None = None,
    k: float | None = None,
    centroid_method: str | None = None,
    use_invkin: bool = True,
    no_write_summary: bool = False,
    configuration: BaseConfiguration | None = None,
):
    """Helper to take an FVC loop that can be called externally."""

    exposure_time = exposure_time or config["fvc"]["exposure_time"]
    fbi_level = fbi_level if fbi_level is not None else config["fvc"]["fbi_level"]
    assert isinstance(exposure_time, float) and isinstance(fbi_level, float)

    configuration = configuration or fps.configuration

    if configuration is None:
        command.error("Configuration not loaded.")
        return False

    fvc = FVC(fps.observatory, command=command)

    # Check that the rotator is halted.
    axis_cmd = await command.send_command("keys", "getFor=tcc AxisCmdState")
    if axis_cmd.status.did_fail:
        command.warning("Cannot check the status of the rotator.")
    else:
        rot_status = axis_cmd.replies.get("AxisCmdState")[2]
        if rot_status != "Halted":
            command.error(f"Cannot expose FVC while the rotator is {rot_status}.")
            return False
        else:
            command.debug("The rotator is halted.")

    command.debug("Turning LEDs on.")
    await command.send_command("jaeger", f"ieb fbi led1 led2 {fbi_level}")

    if one is True and apply is True:
        command.warning(
            "One correction will be applied. The confSummaryF "
            "file will not reflect the final state."
        )

    max_iterations = max_iterations or config["fvc"]["max_fvc_iterations"]
    target_90_percentile = target_90_percentile or config["fvc"]["target_90_percentile"]

    current_rms = None
    delta_rms = None

    filename = None
    proc_image_saved = False

    # Flag to determine when to exit the loop.
    reached: bool = False
    failed: bool = False

    try:

        n = 1
        while True:
            command.info(f"FVC iteration {n}")

            filename = None
            fvc.proc_hdu = None
            proc_image_saved: bool = False

            # 1. Expose the FVC
            command.debug("Taking exposure with fliswarm.")
            filename = await fvc.expose(exposure_time=exposure_time, stack=stack)
            command.debug(fvc_filename=str(filename))

            # 2. Process the new image.
            positioner_coords = fps.get_positions_dict()
            await run_in_executor(
                fvc.process_fvc_image,
                filename,
                positioner_coords,
                configuration=configuration,
                plot=plot,
                centroid_method=centroid_method,
                use_new_invkin=use_invkin,
            )

            # 3. Set current RMS and delta.
            new_rms = fvc.fitrms * 1000.0

            command.info(fvc_rms=new_rms)

            if current_rms is None:
                pass
            else:
                delta_rms = current_rms - new_rms
                command.info(fvc_deltarms=delta_rms)
            current_rms = new_rms

            command.info(fvc_perc_90=fvc.perc_90 * 1000.0)
            command.info(fvc_percent_reached=fvc.fvc_percent_reached)

            # 4. Check if we have reached the distance criterion.
            if target_90_percentile and fvc.perc_90 * 1000.0 <= target_90_percentile:
                command.info("Target 90% percentile reached.")
                reached = True

            # 4. Update current positions and calculate offsets.
            command.debug("Calculating offsets.")
            await fps.update_position()
            await run_in_executor(
                fvc.calculate_offsets,
                fps.get_positions(),
                k=k,
                max_correction=max_correction,
            )

            # 5. Apply corrections.
            if reached is False and apply is True:
                if n == max_iterations and one is False:
                    command.debug("Not applying correction during the last iteration.")
                else:
                    await fvc.apply_correction()

            # 6. Save processed file.
            proc_path = filename.with_name("proc-" + filename.name)
            command.debug(f"Saving processed image {proc_path}")
            await fvc.write_proc_image(proc_path)
            proc_image_saved = True

            if reached is True:
                break

            if one is True or apply is False:
                command.warning("Cancelling FVC loop after one iteration.")
                break

            if n == max_iterations:
                command.warning("Maximum number of iterations reached.")
                break

            n += 1

    except Exception as err:
        failed = True
        command.error(error=f"Failed processing image: {err}")
        return False

    finally:
        try:
            if (
                not isinstance(fps.configuration, ManualConfiguration)
                and no_write_summary is False
                and failed is False
            ):
                command.info("Saving confSummaryF file.")
                await fvc.write_summary_F()

            if proc_image_saved is False:
                if filename is not None and fvc.proc_hdu is not None:
                    proc_path = filename.with_name("proc-" + filename.name)
                    command.debug(f"Saving processed image {proc_path}")
                    await fvc.write_proc_image(proc_path)
                else:
                    command.warning("Cannot write processed image.")
        except Exception:
            pass

        command.debug("Turning LEDs off.")
        await command.send_command("jaeger", "ieb fbi led1 led2 0")

<<<<<<< HEAD
=======
        if (
            not isinstance(fps.configuration, ManualConfiguration)
            and no_write_summary is False
            and failed is False
        ):
            command.info("Saving confSummaryF file.")
            await fvc.write_summary_F()

        if proc_image_saved is False:
            if filename is not None and fvc.proc_hdu is not None:
                proc_path = filename.with_name("proc-" + filename.name)
                command.debug(f"Saving processed image {proc_path}")
                await fvc.write_proc_image(proc_path)
            else:
                command.warning("Cannot write processed image.")

>>>>>>> 28372f8d
    if reached is True or apply is False:
        return False
    else:
        return True<|MERGE_RESOLUTION|>--- conflicted
+++ resolved
@@ -287,7 +287,7 @@
     """Helper to take an FVC loop that can be called externally."""
 
     exposure_time = exposure_time or config["fvc"]["exposure_time"]
-    fbi_level = fbi_level if fbi_level is not None else config["fvc"]["fbi_level"]
+    fbi_level = fbi_level or config["fvc"]["fbi_level"]
     assert isinstance(exposure_time, float) and isinstance(fbi_level, float)
 
     configuration = configuration or fps.configuration
@@ -421,30 +421,10 @@
         return False
 
     finally:
-        try:
-            if (
-                not isinstance(fps.configuration, ManualConfiguration)
-                and no_write_summary is False
-                and failed is False
-            ):
-                command.info("Saving confSummaryF file.")
-                await fvc.write_summary_F()
-
-            if proc_image_saved is False:
-                if filename is not None and fvc.proc_hdu is not None:
-                    proc_path = filename.with_name("proc-" + filename.name)
-                    command.debug(f"Saving processed image {proc_path}")
-                    await fvc.write_proc_image(proc_path)
-                else:
-                    command.warning("Cannot write processed image.")
-        except Exception:
-            pass
 
         command.debug("Turning LEDs off.")
         await command.send_command("jaeger", "ieb fbi led1 led2 0")
 
-<<<<<<< HEAD
-=======
         if (
             not isinstance(fps.configuration, ManualConfiguration)
             and no_write_summary is False
@@ -461,7 +441,6 @@
             else:
                 command.warning("Cannot write processed image.")
 
->>>>>>> 28372f8d
     if reached is True or apply is False:
         return False
     else:
