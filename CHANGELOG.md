# Changelog

## Next version

### ✨ Improved

<<<<<<< HEAD
* [#203](https://github.com/sdss/jaeger/pull/203) Implementation of targets of opportunity. When a `Design` is created (and unless `use_targets_of_opportunity=False`) design targets can be replaced with ToOs from a dump file (defaults to `$TOO_DATA_DIR/current`). The replacement options are managed via `configuration.targets_of_opportunity` which accepts the following options

  ```yaml
  configuration:
    targets_of_opportunity:
      replace: true
      path: $TOO_DATA_DIR/current
      exclude_design_modes: ['^.+?_eng$', '^.+?_rm_?.*$']
      max_replacements: 2
      categories: ['science']
      minimum_priority: [6000, 3000, 0]
  ```

  Enabled only at APO for now.
=======
* Use `positionerToWok` and `wokToPositioner` functions from `sdss-coordio 1.11.0` which allow to convert wok to and from positioner coordinates as an array (all holes at the same time), which very significantly improves `Design` creation time.
* Enabled chiller fault alarms.
>>>>>>> 196d3257


## 1.7.0 - April 29, 2024

This is marked as a minor version although it should not have any visible changes, but the codebase has significantly changed and there's potential for regression issues that are better tracked as a clearly different version.

### ⚙️ Engineering

* [#202](https://github.com/sdss/jaeger/pull/202) This started as a quick rewrite of some parts to use `polars` and ended as a mid-to-large refactor of significant parts of the code, especially the `Configuration` and `Assignment` classes.

  The main highlights are:

  * Dropped support for Python 3.9 and extended support up to 3.12. For Python `>=3.11` the `1.4.0b1` version of `kaiju` is used.
  * The code does not use `pandas` anymore, and `polars` data frames are used everywhere. `jaeger` still handles `pandas` dataframes when they are returned by other libraries (mostly from the `FVCTransform` code in `coordio`).
  * The `Configuration` and `Assignment` classes have been completely rewritten. Coordinate transformations code is now mostly in `jaeger.target.coordinates`. The new code should be significantly cleaner and easier to maintain.
  * `AssignmentData*` has been renamed to `Assignment*`.
  * Some modest efficiency improvements to the coordinate transformations in `Assignment`. Before some conversions from ICRS to wok and vice-versa were done on a per-target bases. Now they are doing for all the targets at once, but the bottleneck is still the conversion between wok and positioner (and vice-versa) which has to be done as a loop for each target.
  * Simplified the singleton patter for `FPS`.
  * Significantly extended the test suite. Now `Design`/`Configuration`/`Assignment` and `FVC` are reasonably covered.
  * Added a test database for CI testing.
  * Added a `configuration_to_dataframe` function that generates a `confSummary`-like dataframe that could be saved to `sdsscore` as Parquet (currently not doing that).
  * Added `ra/dec/alt/az_observed` to `confSummary`.
  * Moved all codebase from `python/` to `src/`.


## 1.6.4 - April 29, 2024

### 🔧 Fixed

* Change LCO expected scale factors after IMB modifications: apply only to LCO.


## 1.6.3 - April 1, 2024

### ✨ Improved

* Add `--extra-epoch-delay` to `jaeger configuration load` and `preload`. This parameter adds an extra delay to the configuration epoch. It is mainly used by HAL when it preloads a design ahead of time


## 1.6.2 - February 27, 2024

### 🏷️ Changed

* Change LCO expected scale factors after IMB modifications.


## 1.6.1 - January 15, 2024

### ✨ Improved

* Reset cherno offsets when a design gets loaded.
* Use `coordio` 1.9.2 with `sdss-sep`.

### 🔧 Fixed

* Fix some warnings and retries during broadcasts when a robot has been marked offline.
* Fix future deprecation in Pandas by downcasting columns in the assignment fibre data.
* Fix docs builds.


## 1.6.0 - December 22, 2023

### 🔥 Breaking changes

* Deprecate Python 3.8.

### 🏷️ Changed

* Use `sdsstools` version of `yanny`.

### 🔧 Fixed

* Ensure that `fvc_image_path`` is populated.


## 1.5.0 - September 29, 2023

### 🚀 New

* [#200](https://github.com/sdss/jaeger/issues/200) Save copy of `confSummary` files to `$SDSSCORE_TEST_DIR`, if present. For testing purposes only, for now.
* Modify default ZB orders passed to the FVC transformation and add flag `--polids` to `jaeger fvc loop` to manually set the orders.
* Increased timeout for `jaeger configuration preload`.

### ✨ Improved

* [#199](https://github.com/sdss/jaeger/pull/199) Subtract FVC dark frame during FVC image processing.
* [#200](https://github.com/sdss/jaeger/pull/200) Initial test to update files in `sdsscore_test`.
* [#201](https://github.com/sdss/jaeger/issues/201) Move FVC dark frames to calibration folder where they won't be deleted in the future.
* Updated call to coordio's `object_offset()`.
* Chiller: do not depend on IEB when setting absolute values.

### 🔧 Fixed

* If measured alpha vs reported alpha are on either side of the wrap at 360 deg, then adjust the offset for the FVC loop.
* Update IEB info before calling `write_proc_image()`.

### ⚙️ Engineering

* Lint using `ruff`.


## 1.4.0 - April 15, 2023

### 🚀 New

* Allow to specify the wavelength to use for BOSS and APOGEE fibres when creating a configuration. Using `jaeger configuration load --boss-wavelength` or `--apogee-wavelength` will specify the wavelength to use for atmospheric refraction and affect the positioning of the fibre. The closest valid focal plane model is used in this case. Only assigned fibre of the specified fibre type are affected.

### 🏷️ Changed

* Changed the default value of the safety factor for the offset function to 1.


## 1.3.4 - April 12, 2023

### 🚀 New

* Add flag `--offset-min-skybrightness` to `jaeger configuration load/preload` to set the `coordio.utils.offset_definition` `offset_min_skybrightness` parameters. Defaults to 0.5.

### 🏷️ Changed

* Add a 3 minute timeout for `jaeger configuration preload` (normal configuration load does not time out).
* [COS-103](https://jira.sdss.org/browse/COS-103) Add `locked_alpha` and `locked_beta` keywords when a collision happens.


## 1.3.3 - January 15, 2023

### ✨ Improved

* Add a delay after `STOP_TRAJECTORY` or `SEND_TRAJECTORY_ABORT`. Those commands are issued with `timeout=0` so they complete immediately. It seems that if one sends another command immediately after them the new command times out. It's unclear if that happens because the replies from both commands clog the CAN buffer or because of some issue at the firmware level. Adding a 0.5 second delay to allow positioners to reply seems to fix the issue.


## 1.3.2 - January 10, 2023

### 🔧 Fixed

* Only retry `FPS.update_firmware_version()` if `n_positioners` is not `None`. Otherwise a time out is expected.


## 1.3.1 - January 10, 2023

### ✨ Improved

* [#195](https://github.com/sdss/jaeger/issues/195) Prevent late replies to timed out commands to flood the log/actor window. The errors are now redirected only to the CAN log. Timed out commands are reported unless the command is a broadcast with the number of replies not defined.
* Increase timeout for `FPS.update_status()` and `FPS.update_position()` to 2 seconds.
* Allow `FPS.update_position()`, `FPS.update_status()` and `FPS.update_firmware_version()` to retry once if they time out.


## 1.3.0 - January 2, 2023

### ✨ Improved

* Trajectories now save the snapshot asynchronously, which should save a few seconds at the end of each trajectory.
* Avoids saving trajectory dump file multiple times.
* FVC `proc-` image is saved asynchronously and the command doesn't wait for it to finish writing. The `confSummaryF` file is computed and saved asynchronously.
* `plotFVCResults` in `coordio.transforms` is monkeypatched to run as a task.

### ⚙️ Engineering

* Upgraded to `Drift` 1.0.0 which uses `pymodbus` 3.


## 1.2.1 - December 21, 2022

### 🔧 Fixed

* Require `sdss-kaiju>=1.3.1` which solves a problem with a `shapely` dependency upgrade breaking some plotting.


## 1.2.0 - December 21, 2022

### ✨ Improved

* Output `preloaded_is_cloned` keyword indicating whether a preloaded design is cloned.
* Move the check for whether the FPS is moving before sending a new trajectory to `Tracjectory.send()` and after an `FPS.update_status()` has been issued, which may help with cases in which the FPS is stuck as moving because the status has not been updated.

### 🏷️ Changed

* Call `cherno get-scale --max-age 3600`.
* Changed `max_cloned_time` to 4500 and `max_designs_epoch` to 4 at both APO and LCO.
* Updated fudge factor at APO to 0.99988.
* Use `zbplus2` as default for FVC centroiding at APO.


## 1.2.0b1 - November 7, 2022

### 🚀 New

* [#193](https://github.com/sdss/jaeger/issues/193) Calculate `delta_ra` and `delta_dec` offsets using `coordio`'s `object_offset`.

### ✨ Improved

* `jaeger fvc snapshot` now creates a snapshot based on the FVC-measured positions and alerts if a robots is more than 5 degrees off.

### 🔧 Fixed

* Keep disabled positioners after a power cycle.

### 🏷️ Changed

* Use MDP2 for LCO.


## 1.1.1 - October 20, 2022

### 🔧 Fixed

* Require `kaiju>=1.3.0`, which is needed for MDP2 path planning.


## 1.1.0 - October 19, 2022 (yanked due to missing dependency; all changes available in 1.1.1)

### 🚀 New

* [#191](https://github.com/sdss/jaeger/issues/191) Support for MDP path generation mode. The default mode can be set in the configuration file under `kaiju.default_path_generator` and overridden in `jaeger configuration load` and `jaeger configuration random` with the `--path-generation-mode` flag.

### ✨ Improved

* Add `FVCITER` keyword to the FVC process image header with the number of the FVC iteration.

### 🏷️ Changed

* `IEB` never disables itself automatically. Now it will try five times to connect to the WAGO module and if that fails it will issue an error but not self disable itself.
* Use 5 degrees as start angle during homing.
* Update disabled/enabled positioners at APO and LCO.

### 🔧 Fixed

* [#189](https://github.com/sdss/jaeger/issues/189) Prevent FPS initialisation from failing if a positioner is reporting a collided status.
* Fix SJD calculation for LCO.


## 1.0.1 - September 11, 2022

### 🔧 Fixed

* Bumped minimum version of `sdssdb` to 0.5.5 since jaeger requires the `Design.field` property.


## 1.0.0 - September 10, 2022

### ✨ Improved

* [#188](https://github.com/sdss/jaeger/issues/188) Chiller temperature and flow can now be set to a fixed value which is monitored and reset if necessary. Temperature can still be set to an "auto" mode that will maintain the set point slightly below the ambient temperature. The `chiller set` command now accepts `auto`, `disable`, or a value for either `flow` or `temperature`. The default values can be set in the configuration file under `chiller.temperature` (`true` for automatic mode, `null` to disable monitoring, or a fixed value) or `chiller.flow` (accepts `null` or a fixed value).
* Added `--quiet` flag to `status` that does not print the status of each robot.
* Added back `jaeger configuration fake-field` command.
* Fixed `jaeger configuration slew` command to work with `lcotcc`.
* Enabled additional alarms for LCO.

### 🏷️ Changed

* Reworked scale logic when loading a new design:
  * If a `--scale` flag is passed, that scale is passed directly to coordio without any additional fudge factor.
  * If the guider scale is available and `use_guider_scale=True`, the guider scale multiplied by the fudge factor is passed.
  * If `use_guider_scale=True` and the `scale_temperature_coeffs` are defined, and the guider scale is not available, the guider scale is defined by the scale-temperature correlation and the fudge factor is applied.
  * If `use_guider_scale=False` and `--scale` is not passed, or otherwise the guider scale cannot be defined, the `default_scale` value is used.
* Use `targetdb.design_to_field` table.
* Use difference centroiding methods for APO and LCO.
* Change various configuration parameters for LCO.
* Renamed `kludge_factor` and `--kludge-factor` to `fudge_factor` and `--fudge-factor`.

### 🔧 Fixed

* Alerts and chiller bots were not being started on init.
* Solve a case in which a manually disabled positioner could not be re-enabled after the FPS had been power cycled or reinitialised.


## 0.16.1 - June 10, 2022

### 🚀 New

* [#183](https://github.com/sdss/jaeger/issues/183) The `FVC.write_summaryF()` method now also produces some histograms and quiver plots that show the FVC convergence in wok and ra/dec coordinates.
* [#184](https://github.com/sdss/jaeger/issues/184) Added a `jaeger.fvc.reprocess_configuration()` coroutine that allows to reprocess the final FVC image for a configuration with a different centroid method.
* [#185](https://github.com/sdss/jaeger/issues/185) Support for LCO and additional improvements:
  * General support for running jaeger at APO and LCO.
  * The `jaeger` and `ieb` configuration files have been split into `_APO` and `_LCO`.
  * Makes `fvc loop` more reliable. The `proc-` image is now saved in most conditions.
  * Use `FVCTransformAPO` or `FVCTransformLCO` depending on the observatory.
  * Fix `fvc loop` with `--fbi-level 0`.
  * Chiller and alerts bots are now run as part of the actor instead of in the `FPS` object. Alerts are now observatory-specific.
  * Do not calculate paths when using `jaeger configuration load --from-positions`.
  * Fix for #182: GFA alerts are disabled if the camera is powered off.
  * New `home` command to send `GO_TO_DATUMS` to multiple or all positioners at once.
* [#186](https://github.com/sdss/jaeger/issues/186) New command `fvc snapshot` that creates a temporary configuration from the current positions and takes an FVC measurement.
* Add `jaeger configuration reload` command. It's equivalent to using `jaeger configuration load --no-clone DESIGNID` where `DESIGNID` is the currently loaded design.
* If called without arguments, `disable` now outputs the list of currently disabled robots.

### ✨ Improved

* The list of manually disabled positioners is kept during reinitialisation.

### 🏷️ Changed

* Default FVC centroid algorithm is now `zbplus`.

### 🔧 Fixed

* [#182](https://github.com/sdss/jaeger/issues/182) GFA alert for a camera is disabled if the camera is off.
* Bump sdssdb to ^0.5.2 to ensure that `assignment_hash` is available


## 0.16.0 - June 10, 2022

* Yanked due to error releasing.


## 0.15.1 - April 24, 2022

### 🔧 Fixed

* Pin `pydl` 1.0.0rc1 since rc2 has been yanked.


## 0.15.0 - April 21, 2022

### 🔥 Breaking changes

* Minimum Python version is now 3.8. Astropy 5 required.

### 🚀 New

* [#180](https://github.com/sdss/jaeger/issues/180) A design can now be preloaded using `jaeger configuration preload [DESIGNID]`. If a design ID is not provied, the first element from the queue will be used. Preloading calculates the trajectories for the new configuration but does not write to the database, generate the configuration summary file, or output keywords. To make the preloaded design active, use `jaeger configuration load --from-preloaded`.
* [#181](https://github.com/sdss/jaeger/issues/181) Automatically determine the epoch delay for a new configuration created from a design in the queue. If there are multiple consecutive designs in the queue with the same hash (i.e., that will be cloned), determines the epoch delay so that the array is reconfigured for the middle epoch of the observations.
* Added `fvc_percent_reached` and `perc_95` keywords to the FVC loop to show the percentage of robots that have reached their positions (within the FVC tolerance) and the 95% percentile respectively.
* `delta_ra` and `delta_dec` from the database are now applied.
* Require coordio 1.3.0.

### ✨ Improved

* If a new configuration is loaded while the array is unfolded and `jaeger configuration reverse` is called, the reverse trajectory from the previous configuration will be used.
* Update coordinates using `delta_ra` and `delta_dec` from `targetdb.carton_to_target`.
* Introduced an empirical kludge factor for the guider scale that can be adjusted in the configuration file as `configuration.scale_kludge_factor`.
* Use reverse trajectory from previous configurations if the current one has not been executed.
* `jaeger configuration reverse` now accepts an `--explode` flag.
* FVC loops succeeds if `fvc_perc_90 < 30`.
* Add `fvc_image_path` to confSummaryF.
* Allow to home alpha and beta independently.

### 🔧 Fixed

* Fixed an issue in which the epoch RA/Dec in a configuration had the correctly propagated proper motions but those were not used for observed, field, etc. coordinates. Those coordinated derived in practice from the catalogue coordinates at the catalogue epoch.


## 0.14.0 - February 11, 2022

### 🚀 New

* [#177](https://github.com/sdss/jaeger/issues/177) When `jaeger configuration load` is called with a design that has the same targets as the currently loaded (as it happens for multi-exposure fields), the existing configuration and metadata are copied but decollision is not run and new paths are not generated.
* [#175](https://github.com/sdss/jaeger/issues/175) Added alert system.
* [#176](https://github.com/sdss/jaeger/issues/176) Refine configuration focal plane scale using the guider measured scale.
* Addded a scale factor when loading a configuration.
* Allow to load a design from the queue.

### ✨ Improved

* [#178](https://github.com/sdss/jaeger/issues/178) Major refactor of the chiller code.
* [#179](https://github.com/sdss/jaeger/issues/179) Refactored FVC code to use coordIO's `FVCTransformAPO`.
* Add jaeger, kaiju, and coordio versions to confSummary.
* Allow to disable chiller watcher.
* Store positioners in trajectory data file. Dump trajectory data even if trajectory fails.

### 🔧 Fixed

* `jaeger status` now won't output additional information if the status of a single positioner is requested.


## 0.13.1 - January 7, 2022

### 🚀 New

* Added `jaeger configuration slew` command.
* Added chiller control.
* A keyword `folded` is updated after a trajectory indicating if the array is folded. In `jaeger unwind`, if the array is already folded (with a tolerance of 1 degree), it does nothing. `jaeger unwind --status` only reports the folded status.
* Report `alive_at` every 60 second.
* Add commands to enable and disable a positioner during runtime.

### ✨ Improved

* Check that the rotator is halted before exposing the FVC.
* Added wok coordinates to summary files.
* `jaeger configuration load` is now cancellable.
* Restore parent configuration when reversing a dithered configuration.

### 🔧 Fixed

* Increase `optical_prov` field in confSummary file to 30 characters.


## 0.13.0 - December 14, 2021

### 🚀 New

* [#163](https://github.com/sdss/jaeger/issues/163) The to and from destination trajectories are saved when `BaseConfiguration.decollide_and_get_paths()` is called. The reverse path can be sent from the actor using `configuration reverse`. The paths can be generated in advance when loading the design. An ``--epoch-delay`` parameter can be passed when loading the design to create a configuration for some time in the future.
* [#167](https://github.com/sdss/jaeger/issues/167) Add the ability of loading a configuration from the current positions of the robots.
* [#169](https://github.com/sdss/jaeger/issues/169) Move `ieb power` and `ieb switch` to simply `power`.
* [#173](https://github.com/sdss/jaeger/issues/173) Added `DitheredConfiguration` class.

### ✨ Improved

* [#166](https://github.com/sdss/jaeger/issues/166) During `BaseConfiguration.decollide_and_get_paths()` the paths are decollided and deadlocks resolved while trying to maintain as many robots on target as possible. The fibre table is updated.
* [#168](https://github.com/sdss/jaeger/issues/168) Functional version of design loading. Collisions are solved by first attempting to remove unassigned targets. Deadlock resolution uses the same logic as the random configuration creation. ``fiberId`` is not added to the summary file. Snapshots for each configuration are created.
* [#172](https://github.com/sdss/jaeger/issues/172) The FVC centroids are now derotated according to the rotator angle, allowing to run the FVC loop at any rotator position.
* [#174](https://github.com/sdss/jaeger/issues/174) Improved metadata handling in FVC loop.
* Snapshots are run in a process pool executor and are saved automatically at the end of a trajectory or when `TrajectoryError` is raised.
* `jaeger.commands.goto.goto()` generates `kaiju`-valid trajectories by default.
* FVC RMS fit only takes assigned robots into account.
* Added a check when loading a design to confirm that the design exists and is for the current observatory.
* Unassigned robots in a configuration as scrambled and are the first to be decollided.

### 🔧 Fixed

* [#168](https://github.com/sdss/jaeger/issues/168) Fixed use of proper motions that were being applied as if the JD epoch was the Julian year.

### 🔥 Removed

* `Positioner.goto()` has been removed. Use `jaeger.commands.goto.goto()` instead.


## 0.12.0 - November 28, 2021

### 🚀 New

* Code to load robostrategy designs to `targetdb` and create configurations. Added actor commands to use `kaiju` to calculate and send a valid trajectory and to unwind, explode, and send a random configuration to the array.
* [#153](https://github.com/sdss/jaeger/issues/153) Handling of low temperature now happens in `FPS` instead of in the actor. Added an `FPS.status` attribute with the global status of the system (idle, moving, collided, and temperature status). The actor subscribes to status changes using `FPS.async_status()` and broadcasts them.
* Add `FPS.save_snapshot()` along with actor command `snapshot` to use kaiju to save a plot with the current arrangement of the FPS array.
* Add a lockfile to prevent multiple instance of `jaeger` running at the same time. At the observatories, `jaeger` can only run on `sdss5-fps`.
* All functions that call CPU-intensive methods in `kaiju` are now run in a `ProcessPool` executor.
* FVC loop is now functional.

### ✨ Improved

* [#157](https://github.com/sdss/jaeger/issues/157) Prevents clearing the collided flags when the array is stopped during a collision or when initialised. Issues `SEND_TRAJECTORY_ABORT` instead of `STOP_TRAJECTORY`. They both stop all the positioners but the former does not clear the collided status flags.
* Added additional checks to confirm that a trajectory starts correctly and succeeds. After one second, the code checks that the FPS is moving and that `DISPLACEMENT_COMPLETED` is not present on any positioner status. At the end of the trajectory a check confirms that all the positioners are within 0.1 degrees of their destinations.
* Add `--no-gfas` to the `ieb power on` command to avoid powering the GFAs during the power on sequence.
* Allows to call `FVC.expose()` without an active command by creating an ad-hoc Tron connection.
* `FVC.expose()` now can stack multiple exposures.
* Allows to use fibre_type other than 'Metrology' when processing an FVC image.
* Defaults to `proc-<image>` when calling `FVC.write_proc_image()`.


## 0.11.0 - October 12, 2021

### 🚀 New

* [#152](https://github.com/sdss/jaeger/pull/152) FVC IEB support and actor commands.
* Add commands `GET_HALL_CALIB_ERROR`, `GET_ALPHA_HALL_CALIB`, and `GET_BETA_HALL_CALIB` for hall sensor calibration querying.
* The actor status command now returns the number of trajectories executed.

### ✨ Improved

* Add `Trajectory.start_time` and `Trajectory.end_time` that can be used to determine when the trajectory failed. `send_trajectory` now allows to return the unsent or non-started trajectory.
* When running the actor as a daemon in detached mode, log stdout and stderr to file.
* By default, do not fail when a command receives an `UNKNOWN_COMMAND` reply; this usually means that the positioner firmware does not support that command yet. This can be disabled by initialising the `Command` with `ignore_unknown=False`.
* It's now possible to switch the SYNC line relay (`ieb switch sync`). The SYNC line may be left closed if there's an uncaught exception while it's being actuated, or if the script is killed during that time. This allows to restore it to open.
* `TrajectoryError` now includes the original `Trajectory` object as `TrajectoryError.trajectory`.
* `FPS.send_trajectory()` now raises a `TrajectoryError` if it fails.
* Better logging of the reason for failure in `Trajectory`. In particular, `Trajectory.failed_positioners` contains a dictionary with the reason why a give positioner failed to receive or execute the trajectory, if that information is known.

### 🔧 Fixed

* Avoid clipping the current position to `(0, 360)` when calculating the trajectory in `goto()`. This prevents using `goto()` when the positioner is at a negative position.


## 0.10.0 - August 3, 2021

### 🚀 New

* [#149](https://github.com/sdss/jaeger/issues/149) Added an `FPS.goto()` method that sends a list of positioners to a given position using trajectories. By default `Positioner.goto()` now also uses trajectories, but `GOTO_ABSOLUTE_POSITION` can still be used.
* [#150](https://github.com/sdss/jaeger/issues/150) Allow to skip positioners that are connected to the bus but that we want to ignore. Also allow to disable collision detection for a list of positioners. See configuration options `fps.skip_positioners` and `fps.disable_collision_detection_positioners`.

### ✨ Improved

* `Trajectory()` now sends data points using a single command per trajectory chunk.
* Warn about individual replies that return without `COMMAND_ACCEPTED`.
* Remove check for whether a positioner has started to move after sending the goto command. It sometimes produced false positives on very short moves.
* Disable precise moves by default.
* Improve reloading the FPS.
* Remove `bootloader` commands from actor.
* `FPS.locked_by` now reports what positioner id(s) locked the FPS on a collision.
* Actor `ieb fbi` now accepts multiple devices.
* Use coil space for IEB relays.
* Use 8 message per positioner by default when upgrading the firmware.

### 🔧 Fixed

* When sending multiple message per positioner per command, assign different UIDs.
* Fix address of IEB RTD12.
* Fix upgrade firmware script in the case of a single test sextant.
* Turn off all sextants before upgrading the firmware.
* Fixed and tested the power on and power off IEB sequences.


## 0.9.0 - July 18, 2021

### 🚀 New

* [#131](https://github.com/sdss/jaeger/issues/131) **Breaking change**. This version includes a major rewrite of the internals of `Command` and how it is used throughout `jaeger`. In addition to acception a single `positioner_id`, `Command` can now receive a list of positioners to command. When the command is awaited it will wait until all the positioners have replied or the command has timed out. For the most part this is equivalent to using the old `FPS.send_to_all()` which has now been deprecated, but with the advantage that a single `Future` is created. This seems to significantly decrease the overhead that `asyncio` introduces when creating and await many tasks. `FPS.send_command()` now also accepts a list of positioners, thus replacing `send_to_all()`. For the most part low level initialisation of commands, as long as they are used to address a single positioner, should not have changed. To address multiple positioners at once use `send_command()`.
* [#127](https://github.com/sdss/jaeger/issues/127) Implemented positioner LED on/off commands.
* [#128](https://github.com/sdss/jaeger/issues/128) Deprecated the use of `python-can` buses since they block in a non-asynchronous way. This caused significant inefficiencies when controller >200 robots, especially on computers with old CPUs. This PR implements the major changes, including refacting `JaegerCAN` and `FPS` to initialise the buses asynchronously, and a reimplementation of `CANNetBus`, `VirtualBus`, and `Notifier`. This PR also includes some general performance gains such as a better implementation of `parse_identifier`.
* [#134](https://github.com/sdss/jaeger/issues/134) Added a new actor command `reload` that will reinitialise the `FPS` instance and reload any new robots after a sextant power cycle.
* [#142](https://github.com/sdss/jaeger/issues/142) Added an `ieb info` actor command to show information about the IEB layout to users.
* [#119](https://github.com/sdss/jaeger/issues/119) Allow to manually add and initialise a single positioner.

### ✨ Improved

* [#135](https://github.com/sdss/jaeger/issues/135) Cleaned up initialisation methods for `JaegerCAN` and `FPS`. Objects can now be instantiated and initialised at the same time using the async classmethod `.create()`.
* [#141](https://github.com/sdss/jaeger/issues/141) The `jaeger upgrade-firmware` command will now upgrade the firmware of one sextant at a time to avoid powering on too many power supplies at the same time.
* [#124](https://github.com/sdss/jaeger/issues/124) Collisions are handled better. If a move command is running when the FPS is locked, the command is cancelled. `Postioner.goto()` and `send_trajectory()` now continuously check if the FPS has been locked during the move. If it is, they fail in a non-verbose way. `FPS.send_trajectory()` now logs an error but doesn't raise an exception if the trajectory fails.

### 🧹 Cleaned

* [#129](https://github.com/sdss/jaeger/issues/129) Removed the use of the database and predefined layouts for the FPS. Default mode is that positioners are always auto-discovered.
* [#133](https://github.com/sdss/jaeger/issues/133) Completely removed the use of `python-can`. A conditional import is done for the `slcan` and `socketcan` interfaces for which `python-can` does need to be installed.
* [#130](https://github.com/sdss/jaeger/issues/130) Removed engineering mode.
* [#132](https://github.com/sdss/jaeger/issues/132) Merged `JagerCAN._send_commands()` and `.send_to_interfaces()` into `JaegerCAN.send_commands()`. Renamed `FPS.send_command()` `synchronous` parameter to `now`.


## 0.8.0 - June 21, 2021

### 🚀 New

* [#122](https://github.com/sdss/jaeger/issues/122) Precise moves can now be disabled for all positioners by setting the configuration parameter `positioner.disable_precise_moves`. Also implements the CAN commands `SWITCH_[ON|OFF]_PRECISE_MOVE_[ALPHA|BETA]`.
* New `debug` parameter in the configuration file. If it is `false`, some warnings will be silenced and `JaegerCAN` will not log to `can.log`.
* [#126](https://github.com/sdss/jaeger/issues/126) Use [furo](https://pradyunsg.me/furo/) Sphinx theme. Add `noxfile` for `sphinx-autobuild`.

### 🔧 Fixed

* Bug preventing the FPS from being initialised when upgrading the firmware if one was not power cycling the electronics from software.

### ✨ Improved

* Improved the performance when upgrading the firmware. When calling `load_firmware` one can specify how many ``messages_per_positioner`` to send at once. Too many messages at once will overflow the buffer, but the right number can optimise performance. By default, logging to the CAN log will be suspended during the firmware upgrade to boost performance.


## 0.7.0 - May 24, 2021

### 🚀 New

* [#96](https://github.com/sdss/jaeger/issues/85) Raise error if sending a bootloader command while not in bootloader mode.
* [#109](https://github.com/sdss/jaeger/issues/109) Added JSON schema for the actor.
* [#97](https://github.com/sdss/jaeger/issues/97) Implement low temperature handling. When the air temperature is less than 0 degrees, the motor RPM is set to 3000. When the temperature is less than -10, the beta motor holding current is increased to 30%.
* [#15](https://github.com/sdss/jaeger/issues/15) Allow to disable a positioner. If the positioner is disabled, a non-safe command sent to the FPS will raise an error. In `send_to_all`, a broadcast will be only sent to the non-disabled positioners. Trajectories that include disabled positioners will fail.
* [#116](https://github.com/sdss/jaeger/issues/116) Safe mode to prevent the beta arm to go below 160 degrees.

### ✨ Improved

* [#121](https://github.com/sdss/jaeger/issues/121) Improve the use of the database to define the FPS layout.

### 🧹 Cleanup

* [#96](https://github.com/sdss/jaeger/issues/96) Discontinue the use of `sdsscore`. Improved the handling of user configuration files.
* [#95](https://github.com/sdss/jaeger/issues/95) Support Python 3.9.
* Require `drift>=0.2.2` to fix a bug in setting the relay values.
* Stop using `releases` for the changelog and migrate to using [CHANGELOG.md](https://github.com/sdss/jaeger/blob/main/CHANGELOG.md). Release information for previous version is available [here](https://sdss-jaeger.readthedocs.io/en/0.6.0/changelog.html).


## The Pre-history

The changelog for previous version of `jaeger` is available [here](https://sdss-jaeger.readthedocs.io/en/0.6.0/changelog.html).<|MERGE_RESOLUTION|>--- conflicted
+++ resolved
@@ -4,7 +4,6 @@
 
 ### ✨ Improved
 
-<<<<<<< HEAD
 * [#203](https://github.com/sdss/jaeger/pull/203) Implementation of targets of opportunity. When a `Design` is created (and unless `use_targets_of_opportunity=False`) design targets can be replaced with ToOs from a dump file (defaults to `$TOO_DATA_DIR/current`). The replacement options are managed via `configuration.targets_of_opportunity` which accepts the following options
 
   ```yaml
@@ -19,10 +18,8 @@
   ```
 
   Enabled only at APO for now.
-=======
 * Use `positionerToWok` and `wokToPositioner` functions from `sdss-coordio 1.11.0` which allow to convert wok to and from positioner coordinates as an array (all holes at the same time), which very significantly improves `Design` creation time.
 * Enabled chiller fault alarms.
->>>>>>> 196d3257
 
 
 ## 1.7.0 - April 29, 2024
