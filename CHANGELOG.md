# Changelog

<<<<<<< HEAD
## Next version

### ⚙️ Engineering

* [#202](https://github.com/sdss/jaeger/pull/202) This started as a quick rewrite of some parts to use `polars` and ended as a mid-to-large refactor of significant parts of the code, especially the `Configuration` and `Assignment` classes.

  The main highlights are:

  - Dropped support for Python 3.9 and extended support up to 3.12. For Python `>=3.11` the `1.4.0b1` version of `kaiju` is used.
  - The code does not use `pandas` anymore, and `polars` data frames are used everywhere. `jaeger` still handles `pandas` dataframes when they are returned by other libraries (mostly from the `FVCTransform` code in `coordio`).
  - The `Configuration` and `Assignment` classes have been completely rewritten. Coordinate transformations code is now mostly in `jaeger.target.coordinates`. The new code should be significantly cleaner and easier to maintain.
  - `AssignmentData*` has been renamed to `Assignment*`.
  - Some modest efficiency improvements to the coordinate transformations in `Assignment`. Before some conversions from ICRS to wok and vice-versa were done on a per-target bases. Now they are doing for all the targets at once, but the bottleneck is still the conversion between wok and positioner (and vice-versa) which has to be done as a loop for each target.
  - Simplified the singleton patter for `FPS`.
  - Significantly extended the test suite. Now `Design`/`Configuration`/`Assignment` and `FVC` are reasonably covered.
  - Added a test database for CI testing.
  - Added a `configuration_to_dataframe` function that generates a `confSummary`-like dataframe that could be saved to `sdsscore` as Parquet (currently not doing that).
  - Added `ra/dec/alt/az_observed` to `confSummary`.
=======
## 1.6.4 - April 29, 2024

### 🔧 Fixed

* Change LCO expected scale factors after IMB modifications: apply only to LCO.
>>>>>>> 61b8cba8


## 1.6.3 - April 1, 2024

### ✨ Improved

* Add `--extra-epoch-delay` to `jaeger configuration load` and `preload`. This parameter adds an extra delay to the configuration epoch. It is mainly used by HAL when it preloads a design ahead of time


## 1.6.2 - February 27, 2024

### 🏷️ Changed

* Change LCO expected scale factors after IMB modifications.


## 1.6.1 - January 15, 2024

### ✨ Improved

* Reset cherno offsets when a design gets loaded.
* Use `coordio` 1.9.2 with `sdss-sep`.

### 🔧 Fixed

* Fix some warnings and retries during broadcasts when a robot has been marked offline.
* Fix future deprecation in Pandas by downcasting columns in the assignment fibre data.
* Fix docs builds.


## 1.6.0 - December 22, 2023

### 🔥 Breaking changes

* Deprecate Python 3.8.

### 🏷️ Changed

* Use `sdsstools` version of `yanny`.

### 🔧 Fixed

* Ensure that `fvc_image_path`` is populated.


## 1.5.0 - September 29, 2023

### 🚀 New

* [#200](https://github.com/sdss/jaeger/issues/200) Save copy of `confSummary` files to `$SDSSCORE_TEST_DIR`, if present. For testing purposes only, for now.
* Modify default ZB orders passed to the FVC transformation and add flag `--polids` to `jaeger fvc loop` to manually set the orders.
* Increased timeout for `jaeger configuration preload`.

### ✨ Improved

* [#199](https://github.com/sdss/jaeger/pull/199) Subtract FVC dark frame during FVC image processing.
* [#200](https://github.com/sdss/jaeger/pull/200) Initial test to update files in `sdsscore_test`.
* [#201](https://github.com/sdss/jaeger/issues/201) Move FVC dark frames to calibration folder where they won't be deleted in the future.
* Updated call to coordio's `object_offset()`.
* Chiller: do not depend on IEB when setting absolute values.

### 🔧 Fixed

* If measured alpha vs reported alpha are on either side of the wrap at 360 deg, then adjust the offset for the FVC loop.
* Update IEB info before calling `write_proc_image()`.

### ⚙️ Engineering

* Lint using `ruff`.


## 1.4.0 - April 15, 2023

### 🚀 New

* Allow to specify the wavelength to use for BOSS and APOGEE fibres when creating a configuration. Using `jaeger configuration load --boss-wavelength` or `--apogee-wavelength` will specify the wavelength to use for atmospheric refraction and affect the positioning of the fibre. The closest valid focal plane model is used in this case. Only assigned fibre of the specified fibre type are affected.

### 🏷️ Changed

* Changed the default value of the safety factor for the offset function to 1.


## 1.3.4 - April 12, 2023

### 🚀 New

* Add flag `--offset-min-skybrightness` to `jaeger configuration load/preload` to set the `coordio.utils.offset_definition` `offset_min_skybrightness` parameters. Defaults to 0.5.

### 🏷️ Changed

* Add a 3 minute timeout for `jaeger configuration preload` (normal configuration load does not time out).
* [COS-103](https://jira.sdss.org/browse/COS-103) Add `locked_alpha` and `locked_beta` keywords when a collision happens.


## 1.3.3 - January 15, 2023

### ✨ Improved

* Add a delay after `STOP_TRAJECTORY` or `SEND_TRAJECTORY_ABORT`. Those commands are issued with `timeout=0` so they complete immediately. It seems that if one sends another command immediately after them the new command times out. It's unclear if that happens because the replies from both commands clog the CAN buffer or because of some issue at the firmware level. Adding a 0.5 second delay to allow positioners to reply seems to fix the issue.


## 1.3.2 - January 10, 2023

### 🔧 Fixed

* Only retry `FPS.update_firmware_version()` if `n_positioners` is not `None`. Otherwise a time out is expected.


## 1.3.1 - January 10, 2023

### ✨ Improved

* [#195](https://github.com/sdss/jaeger/issues/195) Prevent late replies to timed out commands to flood the log/actor window. The errors are now redirected only to the CAN log. Timed out commands are reported unless the command is a broadcast with the number of replies not defined.
* Increase timeout for `FPS.update_status()` and `FPS.update_position()` to 2 seconds.
* Allow `FPS.update_position()`, `FPS.update_status()` and `FPS.update_firmware_version()` to retry once if they time out.


## 1.3.0 - January 2, 2023

### ✨ Improved

* Trajectories now save the snapshot asynchronously, which should save a few seconds at the end of each trajectory.
* Avoids saving trajectory dump file multiple times.
* FVC `proc-` image is saved asynchronously and the command doesn't wait for it to finish writing. The `confSummaryF` file is computed and saved asynchronously.
* `plotFVCResults` in `coordio.transforms` is monkeypatched to run as a task.

### ⚙️ Engineering

* Upgraded to `Drift` 1.0.0 which uses `pymodbus` 3.


## 1.2.1 - December 21, 2022

### 🔧 Fixed

* Require `sdss-kaiju>=1.3.1` which solves a problem with a `shapely` dependency upgrade breaking some plotting.


## 1.2.0 - December 21, 2022

### ✨ Improved

* Output `preloaded_is_cloned` keyword indicating whether a preloaded design is cloned.
* Move the check for whether the FPS is moving before sending a new trajectory to `Tracjectory.send()` and after an `FPS.update_status()` has been issued, which may help with cases in which the FPS is stuck as moving because the status has not been updated.

### 🏷️ Changed

* Call `cherno get-scale --max-age 3600`.
* Changed `max_cloned_time` to 4500 and `max_designs_epoch` to 4 at both APO and LCO.
* Updated fudge factor at APO to 0.99988.
* Use `zbplus2` as default for FVC centroiding at APO.


## 1.2.0b1 - November 7, 2022

### 🚀 New

* [#193](https://github.com/sdss/jaeger/issues/193) Calculate `delta_ra` and `delta_dec` offsets using `coordio`'s `object_offset`.

### ✨ Improved

* `jaeger fvc snapshot` now creates a snapshot based on the FVC-measured positions and alerts if a robots is more than 5 degrees off.

### 🔧 Fixed

* Keep disabled positioners after a power cycle.

### 🏷️ Changed

* Use MDP2 for LCO.


## 1.1.1 - October 20, 2022

### 🔧 Fixed

* Require `kaiju>=1.3.0`, which is needed for MDP2 path planning.


## 1.1.0 - October 19, 2022 (yanked due to missing dependency; all changes available in 1.1.1)

### 🚀 New

* [#191](https://github.com/sdss/jaeger/issues/191) Support for MDP path generation mode. The default mode can be set in the configuration file under `kaiju.default_path_generator` and overridden in `jaeger configuration load` and `jaeger configuration random` with the `--path-generation-mode` flag.

### ✨ Improved

* Add `FVCITER` keyword to the FVC process image header with the number of the FVC iteration.

### 🏷️ Changed

* `IEB` never disables itself automatically. Now it will try five times to connect to the WAGO module and if that fails it will issue an error but not self disable itself.
* Use 5 degrees as start angle during homing.
* Update disabled/enabled positioners at APO and LCO.

### 🔧 Fixed

* [#189](https://github.com/sdss/jaeger/issues/189) Prevent FPS initialisation from failing if a positioner is reporting a collided status.
* Fix SJD calculation for LCO.


## 1.0.1 - September 11, 2022

### 🔧 Fixed

* Bumped minimum version of `sdssdb` to 0.5.5 since jaeger requires the `Design.field` property.


## 1.0.0 - September 10, 2022

### ✨ Improved

* [#188](https://github.com/sdss/jaeger/issues/188) Chiller temperature and flow can now be set to a fixed value which is monitored and reset if necessary. Temperature can still be set to an "auto" mode that will maintain the set point slightly below the ambient temperature. The `chiller set` command now accepts `auto`, `disable`, or a value for either `flow` or `temperature`. The default values can be set in the configuration file under `chiller.temperature` (`true` for automatic mode, `null` to disable monitoring, or a fixed value) or `chiller.flow` (accepts `null` or a fixed value).
* Added `--quiet` flag to `status` that does not print the status of each robot.
* Added back `jaeger configuration fake-field` command.
* Fixed `jaeger configuration slew` command to work with `lcotcc`.
* Enabled additional alarms for LCO.

### 🏷️ Changed

* Reworked scale logic when loading a new design:
  * If a `--scale` flag is passed, that scale is passed directly to coordio without any additional fudge factor.
  * If the guider scale is available and `use_guider_scale=True`, the guider scale multiplied by the fudge factor is passed.
  * If `use_guider_scale=True` and the `scale_temperature_coeffs` are defined, and the guider scale is not available, the guider scale is defined by the scale-temperature correlation and the fudge factor is applied.
  * If `use_guider_scale=False` and `--scale` is not passed, or otherwise the guider scale cannot be defined, the `default_scale` value is used.
* Use `targetdb.design_to_field` table.
* Use difference centroiding methods for APO and LCO.
* Change various configuration parameters for LCO.
* Renamed `kludge_factor` and `--kludge-factor` to `fudge_factor` and `--fudge-factor`.

### 🔧 Fixed

* Alerts and chiller bots were not being started on init.
* Solve a case in which a manually disabled positioner could not be re-enabled after the FPS had been power cycled or reinitialised.


## 0.16.1 - June 10, 2022

### 🚀 New

* [#183](https://github.com/sdss/jaeger/issues/183) The `FVC.write_summaryF()` method now also produces some histograms and quiver plots that show the FVC convergence in wok and ra/dec coordinates.
* [#184](https://github.com/sdss/jaeger/issues/184) Added a `jaeger.fvc.reprocess_configuration()` coroutine that allows to reprocess the final FVC image for a configuration with a different centroid method.
* [#185](https://github.com/sdss/jaeger/issues/185) Support for LCO and additional improvements:
  * General support for running jaeger at APO and LCO.
  * The `jaeger` and `ieb` configuration files have been split into `_APO` and `_LCO`.
  * Makes `fvc loop` more reliable. The `proc-` image is now saved in most conditions.
  * Use `FVCTransformAPO` or `FVCTransformLCO` depending on the observatory.
  * Fix `fvc loop` with `--fbi-level 0`.
  * Chiller and alerts bots are now run as part of the actor instead of in the `FPS` object. Alerts are now observatory-specific.
  * Do not calculate paths when using `jaeger configuration load --from-positions`.
  * Fix for #182: GFA alerts are disabled if the camera is powered off.
  * New `home` command to send `GO_TO_DATUMS` to multiple or all positioners at once.
* [#186](https://github.com/sdss/jaeger/issues/186) New command `fvc snapshot` that creates a temporary configuration from the current positions and takes an FVC measurement.
* Add `jaeger configuration reload` command. It's equivalent to using `jaeger configuration load --no-clone DESIGNID` where `DESIGNID` is the currently loaded design.
* If called without arguments, `disable` now outputs the list of currently disabled robots.

### ✨ Improved

* The list of manually disabled positioners is kept during reinitialisation.

### 🏷️ Changed

* Default FVC centroid algorithm is now `zbplus`.

### 🔧 Fixed

* [#182](https://github.com/sdss/jaeger/issues/182) GFA alert for a camera is disabled if the camera is off.
* Bump sdssdb to ^0.5.2 to ensure that `assignment_hash` is available


## 0.16.0 - June 10, 2022

* Yanked due to error releasing.


## 0.15.1 - April 24, 2022

### 🔧 Fixed

* Pin `pydl` 1.0.0rc1 since rc2 has been yanked.


## 0.15.0 - April 21, 2022

### 🔥 Breaking changes

* Minimum Python version is now 3.8. Astropy 5 required.

### 🚀 New

* [#180](https://github.com/sdss/jaeger/issues/180) A design can now be preloaded using `jaeger configuration preload [DESIGNID]`. If a design ID is not provied, the first element from the queue will be used. Preloading calculates the trajectories for the new configuration but does not write to the database, generate the configuration summary file, or output keywords. To make the preloaded design active, use `jaeger configuration load --from-preloaded`.
* [#181](https://github.com/sdss/jaeger/issues/181) Automatically determine the epoch delay for a new configuration created from a design in the queue. If there are multiple consecutive designs in the queue with the same hash (i.e., that will be cloned), determines the epoch delay so that the array is reconfigured for the middle epoch of the observations.
* Added `fvc_percent_reached` and `perc_95` keywords to the FVC loop to show the percentage of robots that have reached their positions (within the FVC tolerance) and the 95% percentile respectively.
* `delta_ra` and `delta_dec` from the database are now applied.
* Require coordio 1.3.0.

### ✨ Improved

* If a new configuration is loaded while the array is unfolded and `jaeger configuration reverse` is called, the reverse trajectory from the previous configuration will be used.
* Update coordinates using `delta_ra` and `delta_dec` from `targetdb.carton_to_target`.
* Introduced an empirical kludge factor for the guider scale that can be adjusted in the configuration file as `configuration.scale_kludge_factor`.
* Use reverse trajectory from previous configurations if the current one has not been executed.
* `jaeger configuration reverse` now accepts an `--explode` flag.
* FVC loops succeeds if `fvc_perc_90 < 30`.
* Add `fvc_image_path` to confSummaryF.
* Allow to home alpha and beta independently.

### 🔧 Fixed

* Fixed an issue in which the epoch RA/Dec in a configuration had the correctly propagated proper motions but those were not used for observed, field, etc. coordinates. Those coordinated derived in practice from the catalogue coordinates at the catalogue epoch.


## 0.14.0 - February 11, 2022

### 🚀 New

* [#177](https://github.com/sdss/jaeger/issues/177) When `jaeger configuration load` is called with a design that has the same targets as the currently loaded (as it happens for multi-exposure fields), the existing configuration and metadata are copied but decollision is not run and new paths are not generated.
* [#175](https://github.com/sdss/jaeger/issues/175) Added alert system.
* [#176](https://github.com/sdss/jaeger/issues/176) Refine configuration focal plane scale using the guider measured scale.
* Addded a scale factor when loading a configuration.
* Allow to load a design from the queue.

### ✨ Improved

* [#178](https://github.com/sdss/jaeger/issues/178) Major refactor of the chiller code.
* [#179](https://github.com/sdss/jaeger/issues/179) Refactored FVC code to use coordIO's `FVCTransformAPO`.
* Add jaeger, kaiju, and coordio versions to confSummary.
* Allow to disable chiller watcher.
* Store positioners in trajectory data file. Dump trajectory data even if trajectory fails.

### 🔧 Fixed

* `jaeger status` now won't output additional information if the status of a single positioner is requested.


## 0.13.1 - January 7, 2022

### 🚀 New

* Added `jaeger configuration slew` command.
* Added chiller control.
* A keyword `folded` is updated after a trajectory indicating if the array is folded. In `jaeger unwind`, if the array is already folded (with a tolerance of 1 degree), it does nothing. `jaeger unwind --status` only reports the folded status.
* Report `alive_at` every 60 second.
* Add commands to enable and disable a positioner during runtime.

### ✨ Improved

* Check that the rotator is halted before exposing the FVC.
* Added wok coordinates to summary files.
* `jaeger configuration load` is now cancellable.
* Restore parent configuration when reversing a dithered configuration.

### 🔧 Fixed

* Increase `optical_prov` field in confSummary file to 30 characters.


## 0.13.0 - December 14, 2021

### 🚀 New

* [#163](https://github.com/sdss/jaeger/issues/163) The to and from destination trajectories are saved when `BaseConfiguration.decollide_and_get_paths()` is called. The reverse path can be sent from the actor using `configuration reverse`. The paths can be generated in advance when loading the design. An ``--epoch-delay`` parameter can be passed when loading the design to create a configuration for some time in the future.
* [#167](https://github.com/sdss/jaeger/issues/167) Add the ability of loading a configuration from the current positions of the robots.
* [#169](https://github.com/sdss/jaeger/issues/169) Move `ieb power` and `ieb switch` to simply `power`.
* [#173](https://github.com/sdss/jaeger/issues/173) Added `DitheredConfiguration` class.

### ✨ Improved

* [#166](https://github.com/sdss/jaeger/issues/166) During `BaseConfiguration.decollide_and_get_paths()` the paths are decollided and deadlocks resolved while trying to maintain as many robots on target as possible. The fibre table is updated.
* [#168](https://github.com/sdss/jaeger/issues/168) Functional version of design loading. Collisions are solved by first attempting to remove unassigned targets. Deadlock resolution uses the same logic as the random configuration creation. ``fiberId`` is not added to the summary file. Snapshots for each configuration are created.
* [#172](https://github.com/sdss/jaeger/issues/172) The FVC centroids are now derotated according to the rotator angle, allowing to run the FVC loop at any rotator position.
* [#174](https://github.com/sdss/jaeger/issues/174) Improved metadata handling in FVC loop.
* Snapshots are run in a process pool executor and are saved automatically at the end of a trajectory or when `TrajectoryError` is raised.
* `jaeger.commands.goto.goto()` generates `kaiju`-valid trajectories by default.
* FVC RMS fit only takes assigned robots into account.
* Added a check when loading a design to confirm that the design exists and is for the current observatory.
* Unassigned robots in a configuration as scrambled and are the first to be decollided.

### 🔧 Fixed

* [#168](https://github.com/sdss/jaeger/issues/168) Fixed use of proper motions that were being applied as if the JD epoch was the Julian year.

### 🔥 Removed

* `Positioner.goto()` has been removed. Use `jaeger.commands.goto.goto()` instead.


## 0.12.0 - November 28, 2021

### 🚀 New

* Code to load robostrategy designs to `targetdb` and create configurations. Added actor commands to use `kaiju` to calculate and send a valid trajectory and to unwind, explode, and send a random configuration to the array.
* [#153](https://github.com/sdss/jaeger/issues/153) Handling of low temperature now happens in `FPS` instead of in the actor. Added an `FPS.status` attribute with the global status of the system (idle, moving, collided, and temperature status). The actor subscribes to status changes using `FPS.async_status()` and broadcasts them.
* Add `FPS.save_snapshot()` along with actor command `snapshot` to use kaiju to save a plot with the current arrangement of the FPS array.
* Add a lockfile to prevent multiple instance of `jaeger` running at the same time. At the observatories, `jaeger` can only run on `sdss5-fps`.
* All functions that call CPU-intensive methods in `kaiju` are now run in a `ProcessPool` executor.
* FVC loop is now functional.

### ✨ Improved

* [#157](https://github.com/sdss/jaeger/issues/157) Prevents clearing the collided flags when the array is stopped during a collision or when initialised. Issues `SEND_TRAJECTORY_ABORT` instead of `STOP_TRAJECTORY`. They both stop all the positioners but the former does not clear the collided status flags.
* Added additional checks to confirm that a trajectory starts correctly and succeeds. After one second, the code checks that the FPS is moving and that `DISPLACEMENT_COMPLETED` is not present on any positioner status. At the end of the trajectory a check confirms that all the positioners are within 0.1 degrees of their destinations.
* Add `--no-gfas` to the `ieb power on` command to avoid powering the GFAs during the power on sequence.
* Allows to call `FVC.expose()` without an active command by creating an ad-hoc Tron connection.
* `FVC.expose()` now can stack multiple exposures.
* Allows to use fibre_type other than 'Metrology' when processing an FVC image.
* Defaults to `proc-<image>` when calling `FVC.write_proc_image()`.


## 0.11.0 - October 12, 2021

### 🚀 New

* [#152](https://github.com/sdss/jaeger/pull/152) FVC IEB support and actor commands.
* Add commands `GET_HALL_CALIB_ERROR`, `GET_ALPHA_HALL_CALIB`, and `GET_BETA_HALL_CALIB` for hall sensor calibration querying.
* The actor status command now returns the number of trajectories executed.

### ✨ Improved

* Add `Trajectory.start_time` and `Trajectory.end_time` that can be used to determine when the trajectory failed. `send_trajectory` now allows to return the unsent or non-started trajectory.
* When running the actor as a daemon in detached mode, log stdout and stderr to file.
* By default, do not fail when a command receives an `UNKNOWN_COMMAND` reply; this usually means that the positioner firmware does not support that command yet. This can be disabled by initialising the `Command` with `ignore_unknown=False`.
* It's now possible to switch the SYNC line relay (`ieb switch sync`). The SYNC line may be left closed if there's an uncaught exception while it's being actuated, or if the script is killed during that time. This allows to restore it to open.
* `TrajectoryError` now includes the original `Trajectory` object as `TrajectoryError.trajectory`.
* `FPS.send_trajectory()` now raises a `TrajectoryError` if it fails.
* Better logging of the reason for failure in `Trajectory`. In particular, `Trajectory.failed_positioners` contains a dictionary with the reason why a give positioner failed to receive or execute the trajectory, if that information is known.

### 🔧 Fixed

* Avoid clipping the current position to `(0, 360)` when calculating the trajectory in `goto()`. This prevents using `goto()` when the positioner is at a negative position.


## 0.10.0 - August 3, 2021

### 🚀 New

* [#149](https://github.com/sdss/jaeger/issues/149) Added an `FPS.goto()` method that sends a list of positioners to a given position using trajectories. By default `Positioner.goto()` now also uses trajectories, but `GOTO_ABSOLUTE_POSITION` can still be used.
* [#150](https://github.com/sdss/jaeger/issues/150) Allow to skip positioners that are connected to the bus but that we want to ignore. Also allow to disable collision detection for a list of positioners. See configuration options `fps.skip_positioners` and `fps.disable_collision_detection_positioners`.

### ✨ Improved

* `Trajectory()` now sends data points using a single command per trajectory chunk.
* Warn about individual replies that return without `COMMAND_ACCEPTED`.
* Remove check for whether a positioner has started to move after sending the goto command. It sometimes produced false positives on very short moves.
* Disable precise moves by default.
* Improve reloading the FPS.
* Remove `bootloader` commands from actor.
* `FPS.locked_by` now reports what positioner id(s) locked the FPS on a collision.
* Actor `ieb fbi` now accepts multiple devices.
* Use coil space for IEB relays.
* Use 8 message per positioner by default when upgrading the firmware.

### 🔧 Fixed

* When sending multiple message per positioner per command, assign different UIDs.
* Fix address of IEB RTD12.
* Fix upgrade firmware script in the case of a single test sextant.
* Turn off all sextants before upgrading the firmware.
* Fixed and tested the power on and power off IEB sequences.


## 0.9.0 - July 18, 2021

### 🚀 New

* [#131](https://github.com/sdss/jaeger/issues/131) **Breaking change**. This version includes a major rewrite of the internals of `Command` and how it is used throughout `jaeger`. In addition to acception a single `positioner_id`, `Command` can now receive a list of positioners to command. When the command is awaited it will wait until all the positioners have replied or the command has timed out. For the most part this is equivalent to using the old `FPS.send_to_all()` which has now been deprecated, but with the advantage that a single `Future` is created. This seems to significantly decrease the overhead that `asyncio` introduces when creating and await many tasks. `FPS.send_command()` now also accepts a list of positioners, thus replacing `send_to_all()`. For the most part low level initialisation of commands, as long as they are used to address a single positioner, should not have changed. To address multiple positioners at once use `send_command()`.
* [#127](https://github.com/sdss/jaeger/issues/127) Implemented positioner LED on/off commands.
* [#128](https://github.com/sdss/jaeger/issues/128) Deprecated the use of `python-can` buses since they block in a non-asynchronous way. This caused significant inefficiencies when controller >200 robots, especially on computers with old CPUs. This PR implements the major changes, including refacting `JaegerCAN` and `FPS` to initialise the buses asynchronously, and a reimplementation of `CANNetBus`, `VirtualBus`, and `Notifier`. This PR also includes some general performance gains such as a better implementation of `parse_identifier`.
* [#134](https://github.com/sdss/jaeger/issues/134) Added a new actor command `reload` that will reinitialise the `FPS` instance and reload any new robots after a sextant power cycle.
* [#142](https://github.com/sdss/jaeger/issues/142) Added an `ieb info` actor command to show information about the IEB layout to users.
* [#119](https://github.com/sdss/jaeger/issues/119) Allow to manually add and initialise a single positioner.

### ✨ Improved

* [#135](https://github.com/sdss/jaeger/issues/135) Cleaned up initialisation methods for `JaegerCAN` and `FPS`. Objects can now be instantiated and initialised at the same time using the async classmethod `.create()`.
* [#141](https://github.com/sdss/jaeger/issues/141) The `jaeger upgrade-firmware` command will now upgrade the firmware of one sextant at a time to avoid powering on too many power supplies at the same time.
* [#124](https://github.com/sdss/jaeger/issues/124) Collisions are handled better. If a move command is running when the FPS is locked, the command is cancelled. `Postioner.goto()` and `send_trajectory()` now continuously check if the FPS has been locked during the move. If it is, they fail in a non-verbose way. `FPS.send_trajectory()` now logs an error but doesn't raise an exception if the trajectory fails.

### 🧹 Cleaned

* [#129](https://github.com/sdss/jaeger/issues/129) Removed the use of the database and predefined layouts for the FPS. Default mode is that positioners are always auto-discovered.
* [#133](https://github.com/sdss/jaeger/issues/133) Completely removed the use of `python-can`. A conditional import is done for the `slcan` and `socketcan` interfaces for which `python-can` does need to be installed.
* [#130](https://github.com/sdss/jaeger/issues/130) Removed engineering mode.
* [#132](https://github.com/sdss/jaeger/issues/132) Merged `JagerCAN._send_commands()` and `.send_to_interfaces()` into `JaegerCAN.send_commands()`. Renamed `FPS.send_command()` `synchronous` parameter to `now`.


## 0.8.0 - June 21, 2021

### 🚀 New

* [#122](https://github.com/sdss/jaeger/issues/122) Precise moves can now be disabled for all positioners by setting the configuration parameter `positioner.disable_precise_moves`. Also implements the CAN commands `SWITCH_[ON|OFF]_PRECISE_MOVE_[ALPHA|BETA]`.
* New `debug` parameter in the configuration file. If it is `false`, some warnings will be silenced and `JaegerCAN` will not log to `can.log`.
* [#126](https://github.com/sdss/jaeger/issues/126) Use [furo](https://pradyunsg.me/furo/) Sphinx theme. Add `noxfile` for `sphinx-autobuild`.

### 🔧 Fixed

* Bug preventing the FPS from being initialised when upgrading the firmware if one was not power cycling the electronics from software.

### ✨ Improved

* Improved the performance when upgrading the firmware. When calling `load_firmware` one can specify how many ``messages_per_positioner`` to send at once. Too many messages at once will overflow the buffer, but the right number can optimise performance. By default, logging to the CAN log will be suspended during the firmware upgrade to boost performance.


## 0.7.0 - May 24, 2021

### 🚀 New

* [#96](https://github.com/sdss/jaeger/issues/85) Raise error if sending a bootloader command while not in bootloader mode.
* [#109](https://github.com/sdss/jaeger/issues/109) Added JSON schema for the actor.
* [#97](https://github.com/sdss/jaeger/issues/97) Implement low temperature handling. When the air temperature is less than 0 degrees, the motor RPM is set to 3000. When the temperature is less than -10, the beta motor holding current is increased to 30%.
* [#15](https://github.com/sdss/jaeger/issues/15) Allow to disable a positioner. If the positioner is disabled, a non-safe command sent to the FPS will raise an error. In `send_to_all`, a broadcast will be only sent to the non-disabled positioners. Trajectories that include disabled positioners will fail.
* [#116](https://github.com/sdss/jaeger/issues/116) Safe mode to prevent the beta arm to go below 160 degrees.

### ✨ Improved

* [#121](https://github.com/sdss/jaeger/issues/121) Improve the use of the database to define the FPS layout.

### 🧹 Cleanup

* [#96](https://github.com/sdss/jaeger/issues/96) Discontinue the use of `sdsscore`. Improved the handling of user configuration files.
* [#95](https://github.com/sdss/jaeger/issues/95) Support Python 3.9.
* Require `drift>=0.2.2` to fix a bug in setting the relay values.
* Stop using `releases` for the changelog and migrate to using [CHANGELOG.md](https://github.com/sdss/jaeger/blob/main/CHANGELOG.md). Release information for previous version is available [here](https://sdss-jaeger.readthedocs.io/en/0.6.0/changelog.html).


## The Pre-history

The changelog for previous version of `jaeger` is available [here](https://sdss-jaeger.readthedocs.io/en/0.6.0/changelog.html).<|MERGE_RESOLUTION|>--- conflicted
+++ resolved
@@ -1,6 +1,5 @@
 # Changelog
 
-<<<<<<< HEAD
 ## Next version
 
 ### ⚙️ Engineering
@@ -19,13 +18,13 @@
   - Added a test database for CI testing.
   - Added a `configuration_to_dataframe` function that generates a `confSummary`-like dataframe that could be saved to `sdsscore` as Parquet (currently not doing that).
   - Added `ra/dec/alt/az_observed` to `confSummary`.
-=======
+
+
 ## 1.6.4 - April 29, 2024
 
 ### 🔧 Fixed
 
 * Change LCO expected scale factors after IMB modifications: apply only to LCO.
->>>>>>> 61b8cba8
 
 
 ## 1.6.3 - April 1, 2024
